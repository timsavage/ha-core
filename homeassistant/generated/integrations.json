{
  "integration": {
    "3_day_blinds": {
      "name": "3 Day Blinds",
      "integration_type": "virtual",
      "supported_by": "motion_blinds"
    },
    "abode": {
      "name": "Abode",
      "integration_type": "hub",
      "config_flow": true,
      "iot_class": "cloud_push"
    },
    "accuweather": {
      "name": "AccuWeather",
      "integration_type": "service",
      "config_flow": true,
      "iot_class": "cloud_polling"
    },
    "acer_projector": {
      "name": "Acer Projector",
      "integration_type": "hub",
      "config_flow": false,
      "iot_class": "local_polling"
    },
    "acmeda": {
      "name": "Rollease Acmeda Automate",
      "integration_type": "hub",
      "config_flow": true,
      "iot_class": "local_push"
    },
    "actiontec": {
      "name": "Actiontec",
      "integration_type": "hub",
      "config_flow": false,
      "iot_class": "local_polling"
    },
    "adax": {
      "name": "Adax",
      "integration_type": "hub",
      "config_flow": true,
      "iot_class": "local_polling"
    },
    "adguard": {
      "name": "AdGuard Home",
      "integration_type": "service",
      "config_flow": true,
      "iot_class": "local_polling"
    },
    "ads": {
      "name": "ADS",
      "integration_type": "hub",
      "config_flow": false,
      "iot_class": "local_push"
    },
    "advantage_air": {
      "name": "Advantage Air",
      "integration_type": "hub",
      "config_flow": true,
      "iot_class": "local_polling"
    },
    "aemet": {
      "name": "AEMET OpenData",
      "integration_type": "hub",
      "config_flow": true,
      "iot_class": "cloud_polling"
    },
    "aftership": {
      "name": "AfterShip",
      "integration_type": "hub",
      "config_flow": false,
      "iot_class": "cloud_polling"
    },
    "agent_dvr": {
      "name": "Agent DVR",
      "integration_type": "hub",
      "config_flow": true,
      "iot_class": "local_polling"
    },
    "airly": {
      "name": "Airly",
      "integration_type": "service",
      "config_flow": true,
      "iot_class": "cloud_polling"
    },
    "airnow": {
      "name": "AirNow",
      "integration_type": "hub",
      "config_flow": true,
      "iot_class": "cloud_polling"
    },
    "airq": {
      "name": "air-Q",
      "integration_type": "hub",
      "config_flow": true,
      "iot_class": "local_polling"
    },
    "airthings": {
      "name": "Airthings",
      "integrations": {
        "airthings": {
          "integration_type": "hub",
          "config_flow": true,
          "iot_class": "cloud_polling",
          "name": "Airthings"
        },
        "airthings_ble": {
          "integration_type": "hub",
          "config_flow": true,
          "iot_class": "local_polling",
          "name": "Airthings BLE"
        }
      }
    },
    "airtouch4": {
      "name": "AirTouch 4",
      "integration_type": "hub",
      "config_flow": true,
      "iot_class": "local_polling"
    },
    "airvisual": {
      "name": "AirVisual",
      "integrations": {
        "airvisual": {
          "integration_type": "service",
          "config_flow": true,
          "iot_class": "cloud_polling",
          "name": "AirVisual Cloud"
        },
        "airvisual_pro": {
          "integration_type": "device",
          "config_flow": true,
          "iot_class": "local_polling",
          "name": "AirVisual Pro"
        }
      }
    },
    "airzone": {
      "name": "Airzone",
      "integrations": {
        "airzone": {
          "integration_type": "hub",
          "config_flow": true,
          "iot_class": "local_polling",
          "name": "Airzone"
        },
        "airzone_cloud": {
          "integration_type": "hub",
          "config_flow": true,
          "iot_class": "cloud_polling",
          "name": "Airzone Cloud"
        }
      }
    },
    "aladdin_connect": {
      "name": "Aladdin Connect",
      "integration_type": "hub",
      "config_flow": true,
      "iot_class": "cloud_polling"
    },
    "alarmdecoder": {
      "name": "AlarmDecoder",
      "integration_type": "hub",
      "config_flow": true,
      "iot_class": "local_push"
    },
    "alert": {
      "integration_type": "hub",
      "config_flow": false,
      "iot_class": "local_push"
    },
    "alpha_vantage": {
      "name": "Alpha Vantage",
      "integration_type": "hub",
      "config_flow": false,
      "iot_class": "cloud_polling"
    },
    "amazon": {
      "name": "Amazon",
      "integrations": {
        "alexa": {
          "integration_type": "hub",
          "config_flow": false,
          "iot_class": "cloud_push",
          "name": "Amazon Alexa"
        },
        "amazon_polly": {
          "integration_type": "hub",
          "config_flow": false,
          "iot_class": "cloud_push",
          "name": "Amazon Polly"
        },
        "aws": {
          "integration_type": "hub",
          "config_flow": false,
          "iot_class": "cloud_push",
          "name": "Amazon Web Services (AWS)"
        },
        "fire_tv": {
          "integration_type": "virtual",
          "config_flow": false,
          "supported_by": "androidtv",
          "name": "Amazon Fire TV"
        },
        "route53": {
          "integration_type": "hub",
          "config_flow": false,
          "iot_class": "cloud_push",
          "name": "AWS Route53"
        }
      }
    },
    "amberelectric": {
      "name": "Amber Electric",
      "integration_type": "hub",
      "config_flow": true,
      "iot_class": "cloud_polling"
    },
    "ambiclimate": {
      "name": "Ambiclimate",
      "integration_type": "hub",
      "config_flow": true,
      "iot_class": "cloud_polling"
    },
    "ambient_station": {
      "name": "Ambient Weather Station",
      "integration_type": "hub",
      "config_flow": true,
      "iot_class": "cloud_push"
    },
    "amcrest": {
      "name": "Amcrest",
      "integration_type": "hub",
      "config_flow": false,
      "iot_class": "local_polling"
    },
    "amp_motorization": {
      "name": "AMP Motorization",
      "integration_type": "virtual",
      "supported_by": "motion_blinds"
    },
    "ampio": {
      "name": "Ampio Smart Smog System",
      "integration_type": "hub",
      "config_flow": false,
      "iot_class": "cloud_polling"
    },
    "android_ip_webcam": {
      "name": "Android IP Webcam",
      "integration_type": "hub",
      "config_flow": true,
      "iot_class": "local_polling"
    },
    "androidtv": {
      "name": "Android Debug Bridge",
      "integration_type": "device",
      "config_flow": true,
      "iot_class": "local_polling"
    },
    "androidtv_remote": {
      "name": "Android TV Remote",
      "integration_type": "device",
      "config_flow": true,
      "iot_class": "local_push"
    },
    "anel_pwrctrl": {
      "name": "Anel NET-PwrCtrl",
      "integration_type": "hub",
      "config_flow": false,
      "iot_class": "local_polling"
    },
    "anova": {
      "name": "Anova",
      "integration_type": "hub",
      "config_flow": true,
      "iot_class": "cloud_polling"
    },
    "anthemav": {
      "name": "Anthem A/V Receivers",
      "integration_type": "hub",
      "config_flow": true,
      "iot_class": "local_push"
    },
    "anwb_energie": {
      "name": "ANWB Energie",
      "integration_type": "virtual",
      "supported_by": "energyzero"
    },
    "apache_kafka": {
      "name": "Apache Kafka",
      "integration_type": "hub",
      "config_flow": false,
      "iot_class": "local_push"
    },
    "apcupsd": {
      "name": "APC UPS Daemon",
      "integration_type": "hub",
      "config_flow": true,
      "iot_class": "local_polling"
    },
    "apple": {
      "name": "Apple",
      "integrations": {
        "apple_tv": {
          "integration_type": "hub",
          "config_flow": true,
          "iot_class": "local_push",
          "name": "Apple TV"
        },
        "homekit_controller": {
          "integration_type": "hub",
          "config_flow": true,
          "iot_class": "local_push"
        },
        "homekit": {
          "integration_type": "hub",
          "config_flow": true,
          "iot_class": "local_push",
          "name": "HomeKit Bridge"
        },
        "ibeacon": {
          "integration_type": "hub",
          "config_flow": true,
          "iot_class": "local_push",
          "name": "iBeacon Tracker"
        },
        "icloud": {
          "integration_type": "hub",
          "config_flow": true,
          "iot_class": "cloud_polling",
          "name": "Apple iCloud"
        },
        "itunes": {
          "integration_type": "hub",
          "config_flow": false,
          "iot_class": "local_polling",
          "name": "Apple iTunes"
        }
      }
    },
    "apprise": {
      "name": "Apprise",
      "integration_type": "hub",
      "config_flow": false,
      "iot_class": "cloud_push"
    },
    "aprs": {
      "name": "APRS",
      "integration_type": "hub",
      "config_flow": false,
      "iot_class": "cloud_push"
    },
    "aqualogic": {
      "name": "AquaLogic",
      "integration_type": "hub",
      "config_flow": false,
      "iot_class": "local_push"
    },
    "aquostv": {
      "name": "Sharp Aquos TV",
      "integration_type": "hub",
      "config_flow": false,
      "iot_class": "local_polling"
    },
    "aranet": {
      "name": "Aranet",
      "integration_type": "device",
      "config_flow": true,
      "iot_class": "local_push"
    },
    "arcam_fmj": {
      "name": "Arcam FMJ Receivers",
      "integration_type": "hub",
      "config_flow": true,
      "iot_class": "local_polling"
    },
    "arest": {
      "name": "aREST",
      "integration_type": "hub",
      "config_flow": false,
      "iot_class": "local_polling"
    },
    "arris_tg2492lg": {
      "name": "Arris TG2492LG",
      "integration_type": "hub",
      "config_flow": false,
      "iot_class": "local_polling"
    },
    "aruba": {
      "name": "Aruba",
      "integrations": {
        "aruba": {
          "integration_type": "hub",
          "config_flow": false,
          "iot_class": "local_polling",
          "name": "Aruba"
        },
        "cppm_tracker": {
          "integration_type": "hub",
          "config_flow": false,
          "iot_class": "local_polling",
          "name": "Aruba ClearPass"
        }
      }
    },
    "arwn": {
      "name": "Ambient Radio Weather Network",
      "integration_type": "hub",
      "config_flow": false,
      "iot_class": "local_polling"
    },
    "aseko_pool_live": {
      "name": "Aseko Pool Live",
      "integration_type": "hub",
      "config_flow": true,
      "iot_class": "cloud_polling"
    },
    "assist_pipeline": {
      "name": "Assist pipeline",
      "integration_type": "hub",
      "config_flow": false,
      "iot_class": "local_push"
    },
    "asterisk": {
      "name": "Asterisk",
      "integrations": {
        "asterisk_cdr": {
          "integration_type": "hub",
          "config_flow": false,
          "iot_class": "local_polling",
          "name": "Asterisk Call Detail Records"
        },
        "asterisk_mbox": {
          "integration_type": "hub",
          "config_flow": false,
          "iot_class": "local_push",
          "name": "Asterisk Voicemail"
        }
      }
    },
    "asuswrt": {
      "name": "ASUSWRT",
      "integration_type": "hub",
      "config_flow": true,
      "iot_class": "local_polling"
    },
    "atag": {
      "name": "Atag",
      "integration_type": "hub",
      "config_flow": true,
      "iot_class": "local_polling"
    },
    "aten_pe": {
      "name": "ATEN Rack PDU",
      "integration_type": "hub",
      "config_flow": false,
      "iot_class": "local_polling"
    },
    "atlanticcityelectric": {
      "name": "Atlantic City Electric",
      "integration_type": "virtual",
      "supported_by": "opower"
    },
    "atome": {
      "name": "Atome Linky",
      "integration_type": "hub",
      "config_flow": false,
      "iot_class": "cloud_polling"
    },
    "august": {
      "name": "August Home",
      "integrations": {
        "august": {
          "integration_type": "hub",
          "config_flow": true,
          "iot_class": "cloud_push",
          "name": "August"
        },
        "yalexs_ble": {
          "integration_type": "hub",
          "config_flow": true,
          "iot_class": "local_push",
          "name": "Yale Access Bluetooth"
        }
      }
    },
    "august_ble": {
      "name": "August Bluetooth",
      "integration_type": "virtual",
      "supported_by": "yalexs_ble"
    },
    "aurora": {
      "integration_type": "hub",
      "config_flow": true,
      "iot_class": "cloud_polling"
    },
    "aurora_abb_powerone": {
      "name": "Aurora ABB PowerOne Solar PV",
      "integration_type": "hub",
      "config_flow": true,
      "iot_class": "local_polling"
    },
    "aussie_broadband": {
      "name": "Aussie Broadband",
      "integration_type": "hub",
      "config_flow": true,
      "iot_class": "cloud_polling"
    },
    "avion": {
      "name": "Avi-on",
      "integration_type": "hub",
      "config_flow": false,
      "iot_class": "assumed_state"
    },
    "awair": {
      "name": "Awair",
      "integration_type": "hub",
      "config_flow": true,
      "iot_class": "local_polling"
    },
    "axis": {
      "name": "Axis",
      "integration_type": "device",
      "config_flow": true,
      "iot_class": "local_push"
    },
    "baf": {
      "name": "Big Ass Fans",
      "integration_type": "hub",
      "config_flow": true,
      "iot_class": "local_push"
    },
    "baidu": {
      "name": "Baidu",
      "integration_type": "hub",
      "config_flow": false,
      "iot_class": "cloud_push"
    },
    "balboa": {
      "name": "Balboa Spa Client",
      "integration_type": "hub",
      "config_flow": true,
      "iot_class": "local_push"
    },
    "bayesian": {
      "name": "Bayesian",
      "integration_type": "hub",
      "config_flow": false,
      "iot_class": "local_polling"
    },
    "bbox": {
      "name": "Bbox",
      "integration_type": "hub",
      "config_flow": false,
      "iot_class": "local_polling"
    },
    "beewi_smartclim": {
      "name": "BeeWi SmartClim BLE sensor",
      "integration_type": "hub",
      "config_flow": false,
      "iot_class": "local_polling"
    },
    "bge": {
      "name": "Baltimore Gas and Electric (BGE)",
      "integration_type": "virtual",
      "supported_by": "opower"
    },
    "bitcoin": {
      "name": "Bitcoin",
      "integration_type": "hub",
      "config_flow": false,
      "iot_class": "cloud_polling"
    },
    "bizkaibus": {
      "name": "Bizkaibus",
      "integration_type": "hub",
      "config_flow": false,
      "iot_class": "cloud_polling"
    },
    "blackbird": {
      "name": "Monoprice Blackbird Matrix Switch",
      "integration_type": "hub",
      "config_flow": false,
      "iot_class": "local_polling"
    },
    "blebox": {
      "name": "BleBox devices",
      "integration_type": "hub",
      "config_flow": true,
      "iot_class": "local_polling"
    },
    "blink": {
      "name": "Blink",
      "integration_type": "hub",
      "config_flow": true,
      "iot_class": "cloud_polling"
    },
    "blinksticklight": {
      "name": "BlinkStick",
      "integration_type": "hub",
      "config_flow": false,
      "iot_class": "local_polling"
    },
    "bliss_automation": {
      "name": "Bliss Automation",
      "integration_type": "virtual",
      "supported_by": "motion_blinds"
    },
    "bloc_blinds": {
      "name": "Bloc Blinds",
      "integration_type": "virtual",
      "supported_by": "motion_blinds"
    },
    "blockchain": {
      "name": "Blockchain.com",
      "integration_type": "hub",
      "config_flow": false,
      "iot_class": "cloud_polling"
    },
    "bloomsky": {
      "name": "BloomSky",
      "integration_type": "hub",
      "config_flow": false,
      "iot_class": "cloud_polling"
    },
    "bluemaestro": {
      "name": "BlueMaestro",
      "integration_type": "hub",
      "config_flow": true,
      "iot_class": "local_push"
    },
    "bluesound": {
      "name": "Bluesound",
      "integration_type": "hub",
      "config_flow": false,
      "iot_class": "local_polling"
    },
    "bluetooth": {
      "name": "Bluetooth",
      "integration_type": "hub",
      "config_flow": true,
      "iot_class": "local_push"
    },
    "bluetooth_le_tracker": {
      "name": "Bluetooth LE Tracker",
      "integration_type": "hub",
      "config_flow": false,
      "iot_class": "local_push"
    },
    "bluetooth_tracker": {
      "name": "Bluetooth Tracker",
      "integration_type": "hub",
      "config_flow": false,
      "iot_class": "local_polling"
    },
    "bmw_connected_drive": {
      "name": "BMW Connected Drive",
      "integration_type": "hub",
      "config_flow": true,
      "iot_class": "cloud_polling"
    },
    "bond": {
      "name": "Bond",
      "integration_type": "hub",
      "config_flow": true,
      "iot_class": "local_push"
    },
    "bosch_shc": {
      "name": "Bosch SHC",
      "integration_type": "hub",
      "config_flow": true,
      "iot_class": "local_push"
    },
    "brandt": {
      "name": "Brandt Smart Control",
      "integration_type": "virtual",
      "supported_by": "overkiz"
    },
    "brel_home": {
      "name": "Brel Home",
      "integration_type": "virtual",
      "supported_by": "motion_blinds"
    },
    "broadlink": {
      "name": "Broadlink",
      "integration_type": "hub",
      "config_flow": true,
      "iot_class": "local_polling"
    },
    "brother": {
      "name": "Brother Printer",
      "integration_type": "device",
      "config_flow": true,
      "iot_class": "local_polling"
    },
    "brottsplatskartan": {
      "name": "Brottsplatskartan",
      "integration_type": "hub",
      "config_flow": true,
      "iot_class": "cloud_polling"
    },
    "browser": {
      "name": "Browser",
      "integration_type": "hub",
      "config_flow": false,
      "iot_class": "local_push"
    },
    "brunt": {
      "name": "Brunt Blind Engine",
      "integration_type": "hub",
      "config_flow": true,
      "iot_class": "cloud_polling"
    },
    "bsblan": {
      "name": "BSB-Lan",
      "integration_type": "device",
      "config_flow": true,
      "iot_class": "local_polling"
    },
    "bswitch": {
      "name": "BSwitch",
      "integration_type": "virtual",
      "supported_by": "switchbee"
    },
    "bt_home_hub_5": {
      "name": "BT Home Hub 5",
      "integration_type": "hub",
      "config_flow": false,
      "iot_class": "local_polling"
    },
    "bt_smarthub": {
      "name": "BT Smart Hub",
      "integration_type": "hub",
      "config_flow": false,
      "iot_class": "local_polling"
    },
    "bthome": {
      "name": "BTHome",
      "integration_type": "hub",
      "config_flow": true,
      "iot_class": "local_push"
    },
    "bticino": {
      "name": "BTicino",
      "integration_type": "virtual",
      "supported_by": "netatmo"
    },
    "bubendorff": {
      "name": "Bubendorff",
      "integration_type": "virtual",
      "supported_by": "netatmo"
    },
    "buienradar": {
      "name": "Buienradar",
      "integration_type": "hub",
      "config_flow": true,
      "iot_class": "cloud_polling"
    },
    "caldav": {
      "name": "CalDAV",
      "integration_type": "hub",
      "config_flow": false,
      "iot_class": "cloud_polling"
    },
    "canary": {
      "name": "Canary",
      "integration_type": "hub",
      "config_flow": true,
      "iot_class": "cloud_polling"
    },
    "cert_expiry": {
      "integration_type": "hub",
      "config_flow": true,
      "iot_class": "cloud_polling"
    },
    "channels": {
      "name": "Channels",
      "integration_type": "hub",
      "config_flow": false,
      "iot_class": "local_polling"
    },
    "circuit": {
      "name": "Unify Circuit",
      "integration_type": "hub",
      "config_flow": false,
      "iot_class": "cloud_push"
    },
    "cisco": {
      "name": "Cisco",
      "integrations": {
        "cisco_ios": {
          "integration_type": "hub",
          "config_flow": false,
          "iot_class": "local_polling",
          "name": "Cisco IOS"
        },
        "cisco_mobility_express": {
          "integration_type": "hub",
          "config_flow": false,
          "iot_class": "local_polling",
          "name": "Cisco Mobility Express"
        },
        "cisco_webex_teams": {
          "integration_type": "hub",
          "config_flow": false,
          "iot_class": "cloud_push",
          "name": "Cisco Webex Teams"
        }
      }
    },
    "citybikes": {
      "name": "CityBikes",
      "integration_type": "hub",
      "config_flow": false,
      "iot_class": "cloud_polling"
    },
    "clementine": {
      "name": "Clementine Music Player",
      "integration_type": "hub",
      "config_flow": false,
      "iot_class": "local_polling"
    },
    "clickatell": {
      "name": "Clickatell",
      "integration_type": "hub",
      "config_flow": false,
      "iot_class": "cloud_push"
    },
    "clicksend": {
      "name": "ClickSend",
      "integrations": {
        "clicksend": {
          "integration_type": "hub",
          "config_flow": false,
          "iot_class": "cloud_push",
          "name": "ClickSend SMS"
        },
        "clicksend_tts": {
          "integration_type": "hub",
          "config_flow": false,
          "iot_class": "cloud_push",
          "name": "ClickSend TTS"
        }
      }
    },
    "cloudflare": {
      "name": "Cloudflare",
      "integration_type": "hub",
      "config_flow": true,
      "iot_class": "cloud_push"
    },
    "cmus": {
      "name": "cmus",
      "integration_type": "hub",
      "config_flow": false,
      "iot_class": "local_polling"
    },
    "co2signal": {
      "name": "Electricity Maps",
      "integration_type": "hub",
      "config_flow": true,
      "iot_class": "cloud_polling"
    },
    "coinbase": {
      "name": "Coinbase",
      "integration_type": "hub",
      "config_flow": true,
      "iot_class": "cloud_polling"
    },
    "color_extractor": {
      "name": "ColorExtractor",
      "integration_type": "hub",
      "config_flow": false
    },
<<<<<<< HEAD
    "combined_energy": {
      "name": "Combined Energy",
      "integrations": {
        "combined_energy": {
          "integration_type": "hub",
          "config_flow": true,
          "iot_class": "cloud_polling",
          "name": "Combined Energy"
        }
      }
=======
    "comed": {
      "name": "Commonwealth Edison (ComEd)",
      "integration_type": "virtual",
      "supported_by": "opower"
>>>>>>> 9282cb21
    },
    "comed_hourly_pricing": {
      "name": "ComEd Hourly Pricing",
      "integration_type": "hub",
      "config_flow": false,
      "iot_class": "cloud_polling"
    },
    "comfoconnect": {
      "name": "Zehnder ComfoAir Q",
      "integration_type": "hub",
      "config_flow": false,
      "iot_class": "local_push"
    },
    "command_line": {
      "name": "Command Line",
      "integration_type": "hub",
      "config_flow": false,
      "iot_class": "local_polling"
    },
    "compensation": {
      "name": "Compensation",
      "integration_type": "hub",
      "config_flow": false,
      "iot_class": "calculated"
    },
    "concord232": {
      "name": "Concord232",
      "integration_type": "hub",
      "config_flow": false,
      "iot_class": "local_polling"
    },
    "control4": {
      "name": "Control4",
      "integration_type": "hub",
      "config_flow": true,
      "iot_class": "local_polling"
    },
    "coolmaster": {
      "name": "CoolMasterNet",
      "integration_type": "hub",
      "config_flow": true,
      "iot_class": "local_polling"
    },
    "cozytouch": {
      "name": "Atlantic Cozytouch",
      "integration_type": "virtual",
      "supported_by": "overkiz"
    },
    "cpuspeed": {
      "integration_type": "device",
      "config_flow": true,
      "iot_class": "local_push"
    },
    "crownstone": {
      "name": "Crownstone",
      "integration_type": "hub",
      "config_flow": true,
      "iot_class": "cloud_push"
    },
    "cups": {
      "name": "CUPS",
      "integration_type": "hub",
      "config_flow": false,
      "iot_class": "local_polling"
    },
    "currencylayer": {
      "name": "currencylayer",
      "integration_type": "hub",
      "config_flow": false,
      "iot_class": "cloud_polling"
    },
    "dacia": {
      "name": "Dacia",
      "integration_type": "virtual",
      "supported_by": "renault"
    },
    "daikin": {
      "name": "Daikin AC",
      "integration_type": "hub",
      "config_flow": true,
      "iot_class": "local_polling"
    },
    "danfoss_air": {
      "name": "Danfoss Air",
      "integration_type": "hub",
      "config_flow": false,
      "iot_class": "local_polling"
    },
    "datadog": {
      "name": "Datadog",
      "integration_type": "hub",
      "config_flow": false,
      "iot_class": "local_push"
    },
    "ddwrt": {
      "name": "DD-WRT",
      "integration_type": "hub",
      "config_flow": false,
      "iot_class": "local_polling"
    },
    "debugpy": {
      "name": "Remote Python Debugger",
      "integration_type": "service",
      "config_flow": false,
      "iot_class": "local_push"
    },
    "deconz": {
      "name": "deCONZ",
      "integration_type": "hub",
      "config_flow": true,
      "iot_class": "local_push"
    },
    "decora": {
      "name": "Leviton Decora",
      "integration_type": "hub",
      "config_flow": false,
      "iot_class": "local_polling"
    },
    "decora_wifi": {
      "name": "Leviton Decora Wi-Fi",
      "integration_type": "hub",
      "config_flow": false,
      "iot_class": "cloud_polling"
    },
    "delijn": {
      "name": "De Lijn",
      "integration_type": "hub",
      "config_flow": false,
      "iot_class": "cloud_polling"
    },
    "delmarva": {
      "name": "Delmarva Power",
      "integration_type": "virtual",
      "supported_by": "opower"
    },
    "deluge": {
      "name": "Deluge",
      "integration_type": "service",
      "config_flow": true,
      "iot_class": "local_polling"
    },
    "demo": {
      "integration_type": "hub",
      "config_flow": false,
      "iot_class": "calculated"
    },
    "denon": {
      "name": "Denon",
      "integrations": {
        "denon": {
          "integration_type": "hub",
          "config_flow": false,
          "iot_class": "local_polling",
          "name": "Denon Network Receivers"
        },
        "denonavr": {
          "integration_type": "hub",
          "config_flow": true,
          "iot_class": "local_push",
          "name": "Denon AVR Network Receivers"
        },
        "heos": {
          "integration_type": "hub",
          "config_flow": true,
          "iot_class": "local_push",
          "name": "Denon HEOS"
        }
      }
    },
    "device_sun_light_trigger": {
      "name": "Presence-based Lights",
      "integration_type": "hub",
      "config_flow": false,
      "iot_class": "calculated"
    },
    "devolo": {
      "name": "devolo",
      "integrations": {
        "devolo_home_control": {
          "integration_type": "hub",
          "config_flow": true,
          "iot_class": "local_push",
          "name": "devolo Home Control"
        },
        "devolo_home_network": {
          "integration_type": "device",
          "config_flow": true,
          "iot_class": "local_polling",
          "name": "devolo Home Network"
        }
      },
      "iot_standards": [
        "zwave"
      ]
    },
    "dexcom": {
      "name": "Dexcom",
      "integration_type": "hub",
      "config_flow": true,
      "iot_class": "cloud_polling"
    },
    "diaz": {
      "name": "Diaz",
      "integration_type": "virtual",
      "supported_by": "motion_blinds"
    },
    "digital_loggers": {
      "name": "Digital Loggers",
      "integration_type": "virtual",
      "supported_by": "wemo"
    },
    "digital_ocean": {
      "name": "Digital Ocean",
      "integration_type": "hub",
      "config_flow": false,
      "iot_class": "local_polling"
    },
    "directv": {
      "name": "DirecTV",
      "integration_type": "hub",
      "config_flow": true,
      "iot_class": "local_polling"
    },
    "discogs": {
      "name": "Discogs",
      "integration_type": "hub",
      "config_flow": false,
      "iot_class": "cloud_polling"
    },
    "discord": {
      "name": "Discord",
      "integration_type": "service",
      "config_flow": true,
      "iot_class": "cloud_push"
    },
    "discovergy": {
      "name": "Discovergy",
      "integration_type": "hub",
      "config_flow": true,
      "iot_class": "cloud_polling"
    },
    "dlib_face_detect": {
      "name": "Dlib Face Detect",
      "integration_type": "hub",
      "config_flow": false,
      "iot_class": "local_push"
    },
    "dlib_face_identify": {
      "name": "Dlib Face Identify",
      "integration_type": "hub",
      "config_flow": false,
      "iot_class": "local_push"
    },
    "dlink": {
      "name": "D-Link Wi-Fi Smart Plugs",
      "integration_type": "device",
      "config_flow": true,
      "iot_class": "local_polling"
    },
    "dlna": {
      "name": "DLNA",
      "integrations": {
        "dlna_dmr": {
          "integration_type": "hub",
          "config_flow": true,
          "iot_class": "local_push",
          "name": "DLNA Digital Media Renderer"
        },
        "dlna_dms": {
          "integration_type": "hub",
          "config_flow": true,
          "iot_class": "local_polling",
          "name": "DLNA Digital Media Server"
        }
      }
    },
    "dnsip": {
      "name": "DNS IP",
      "integration_type": "hub",
      "config_flow": true,
      "iot_class": "cloud_polling"
    },
    "dominos": {
      "name": "Dominos Pizza",
      "integration_type": "hub",
      "config_flow": false,
      "iot_class": "cloud_polling"
    },
    "doods": {
      "name": "DOODS - Dedicated Open Object Detection Service",
      "integration_type": "hub",
      "config_flow": false,
      "iot_class": "local_polling"
    },
    "doorbird": {
      "name": "DoorBird",
      "integration_type": "hub",
      "config_flow": true,
      "iot_class": "local_push"
    },
    "dooya": {
      "name": "Dooya",
      "integration_type": "virtual",
      "supported_by": "motion_blinds"
    },
    "dormakaba_dkey": {
      "name": "Dormakaba dKey",
      "integration_type": "device",
      "config_flow": true,
      "iot_class": "local_polling"
    },
    "dovado": {
      "name": "Dovado",
      "integration_type": "hub",
      "config_flow": false,
      "iot_class": "local_polling"
    },
    "downloader": {
      "name": "Downloader",
      "integration_type": "hub",
      "config_flow": false
    },
    "dremel_3d_printer": {
      "name": "Dremel 3D Printer",
      "integration_type": "device",
      "config_flow": true,
      "iot_class": "local_polling"
    },
    "dsmr": {
      "name": "DSMR Slimme Meter",
      "integration_type": "hub",
      "config_flow": true,
      "iot_class": "local_push"
    },
    "dsmr_reader": {
      "name": "DSMR Reader",
      "integration_type": "hub",
      "config_flow": true,
      "iot_class": "local_push"
    },
    "dte_energy_bridge": {
      "name": "DTE Energy Bridge",
      "integration_type": "hub",
      "config_flow": false,
      "iot_class": "local_polling"
    },
    "dublin_bus_transport": {
      "name": "Dublin Bus",
      "integration_type": "hub",
      "config_flow": false,
      "iot_class": "cloud_polling"
    },
    "duckdns": {
      "name": "Duck DNS",
      "integration_type": "hub",
      "config_flow": false,
      "iot_class": "cloud_polling"
    },
    "dunehd": {
      "name": "Dune HD",
      "integration_type": "hub",
      "config_flow": true,
      "iot_class": "local_polling"
    },
    "duotecno": {
      "name": "Duotecno",
      "integration_type": "hub",
      "config_flow": true,
      "iot_class": "local_push"
    },
    "dwd_weather_warnings": {
      "name": "Deutscher Wetterdienst (DWD) Weather Warnings",
      "integration_type": "hub",
      "config_flow": true,
      "iot_class": "cloud_polling"
    },
    "dweet": {
      "name": "dweet.io",
      "integration_type": "hub",
      "config_flow": false,
      "iot_class": "cloud_polling"
    },
    "eafm": {
      "name": "Environment Agency Flood Gauges",
      "integration_type": "hub",
      "config_flow": true,
      "iot_class": "cloud_polling"
    },
    "easyenergy": {
      "name": "easyEnergy",
      "integration_type": "hub",
      "config_flow": true,
      "iot_class": "cloud_polling"
    },
    "ebox": {
      "name": "EBox",
      "integration_type": "hub",
      "config_flow": false,
      "iot_class": "cloud_polling"
    },
    "ebusd": {
      "name": "ebusd",
      "integration_type": "hub",
      "config_flow": false,
      "iot_class": "local_polling"
    },
    "ecoal_boiler": {
      "name": "eSterownik eCoal.pl Boiler",
      "integration_type": "hub",
      "config_flow": false,
      "iot_class": "local_polling"
    },
    "ecobee": {
      "name": "ecobee",
      "integration_type": "hub",
      "config_flow": true,
      "iot_class": "cloud_polling"
    },
    "econet": {
      "name": "Rheem EcoNet Products",
      "integration_type": "hub",
      "config_flow": true,
      "iot_class": "cloud_push"
    },
    "ecovacs": {
      "name": "Ecovacs",
      "integration_type": "hub",
      "config_flow": false,
      "iot_class": "cloud_push"
    },
    "ecowitt": {
      "name": "Ecowitt",
      "integration_type": "hub",
      "config_flow": true,
      "iot_class": "local_push"
    },
    "eddystone_temperature": {
      "name": "Eddystone",
      "integration_type": "hub",
      "config_flow": false,
      "iot_class": "local_polling"
    },
    "edimax": {
      "name": "Edimax",
      "integration_type": "hub",
      "config_flow": false,
      "iot_class": "local_polling"
    },
    "edl21": {
      "name": "EDL21",
      "integration_type": "hub",
      "config_flow": true,
      "iot_class": "local_push"
    },
    "efergy": {
      "name": "Efergy",
      "integration_type": "hub",
      "config_flow": true,
      "iot_class": "cloud_polling"
    },
    "egardia": {
      "name": "Egardia",
      "integration_type": "hub",
      "config_flow": false,
      "iot_class": "local_polling"
    },
    "eight_sleep": {
      "name": "Eight Sleep",
      "integration_type": "hub",
      "config_flow": true,
      "iot_class": "cloud_polling"
    },
    "electrasmart": {
      "name": "Electra Smart",
      "integration_type": "hub",
      "config_flow": true,
      "iot_class": "cloud_polling"
    },
    "electric_kiwi": {
      "name": "Electric Kiwi",
      "integration_type": "hub",
      "config_flow": true,
      "iot_class": "cloud_polling"
    },
    "elgato": {
      "name": "Elgato",
      "integrations": {
        "avea": {
          "integration_type": "hub",
          "config_flow": false,
          "iot_class": "local_polling",
          "name": "Elgato Avea"
        },
        "elgato": {
          "integration_type": "device",
          "config_flow": true,
          "iot_class": "local_polling",
          "name": "Elgato Light"
        }
      }
    },
    "eliqonline": {
      "name": "Eliqonline",
      "integration_type": "hub",
      "config_flow": false,
      "iot_class": "cloud_polling"
    },
    "elkm1": {
      "name": "Elk-M1 Control",
      "integration_type": "hub",
      "config_flow": true,
      "iot_class": "local_push"
    },
    "elmax": {
      "name": "Elmax",
      "integration_type": "hub",
      "config_flow": true,
      "iot_class": "cloud_polling"
    },
    "elv": {
      "name": "ELV PCA",
      "integration_type": "hub",
      "config_flow": false,
      "iot_class": "local_polling"
    },
    "emby": {
      "name": "Emby",
      "integration_type": "hub",
      "config_flow": false,
      "iot_class": "local_push"
    },
    "emoncms": {
      "name": "emoncms",
      "integrations": {
        "emoncms": {
          "integration_type": "hub",
          "config_flow": false,
          "iot_class": "local_polling",
          "name": "Emoncms"
        },
        "emoncms_history": {
          "integration_type": "hub",
          "config_flow": false,
          "iot_class": "local_polling",
          "name": "Emoncms History"
        }
      }
    },
    "emonitor": {
      "name": "SiteSage Emonitor",
      "integration_type": "hub",
      "config_flow": true,
      "iot_class": "local_polling"
    },
    "emulated_hue": {
      "name": "Emulated Hue",
      "integration_type": "hub",
      "config_flow": false,
      "iot_class": "local_push"
    },
    "emulated_kasa": {
      "name": "Emulated Kasa",
      "integration_type": "hub",
      "config_flow": false,
      "iot_class": "local_push"
    },
    "emulated_roku": {
      "integration_type": "hub",
      "config_flow": true,
      "iot_class": "local_push"
    },
    "energie_vanons": {
      "name": "Energie VanOns",
      "integration_type": "virtual",
      "supported_by": "energyzero"
    },
    "energyzero": {
      "name": "EnergyZero",
      "integration_type": "hub",
      "config_flow": true,
      "iot_class": "cloud_polling"
    },
    "enigma2": {
      "name": "Enigma2 (OpenWebif)",
      "integration_type": "hub",
      "config_flow": false,
      "iot_class": "local_polling"
    },
    "enocean": {
      "name": "EnOcean",
      "integration_type": "hub",
      "config_flow": true,
      "iot_class": "local_push"
    },
    "enphase_envoy": {
      "name": "Enphase Envoy",
      "integration_type": "hub",
      "config_flow": true,
      "iot_class": "local_polling"
    },
    "entur_public_transport": {
      "name": "Entur",
      "integration_type": "hub",
      "config_flow": false,
      "iot_class": "cloud_polling"
    },
    "environment_canada": {
      "name": "Environment Canada",
      "integration_type": "hub",
      "config_flow": true,
      "iot_class": "cloud_polling"
    },
    "envisalink": {
      "name": "Envisalink",
      "integration_type": "hub",
      "config_flow": false,
      "iot_class": "local_push"
    },
    "ephember": {
      "name": "EPH Controls",
      "integration_type": "hub",
      "config_flow": false,
      "iot_class": "local_polling"
    },
    "epson": {
      "name": "Epson",
      "integrations": {
        "epson": {
          "integration_type": "hub",
          "config_flow": true,
          "iot_class": "local_polling",
          "name": "Epson"
        },
        "epsonworkforce": {
          "integration_type": "hub",
          "config_flow": false,
          "iot_class": "local_polling",
          "name": "Epson Workforce"
        }
      }
    },
    "eq3": {
      "name": "eQ-3",
      "integrations": {
        "eq3btsmart": {
          "integration_type": "hub",
          "config_flow": false,
          "iot_class": "local_polling",
          "name": "eQ-3 Bluetooth Smart Thermostats"
        },
        "maxcube": {
          "integration_type": "hub",
          "config_flow": false,
          "iot_class": "local_polling",
          "name": "eQ-3 MAX!"
        }
      }
    },
    "escea": {
      "name": "Escea",
      "integration_type": "hub",
      "config_flow": true,
      "iot_class": "local_push"
    },
    "esera_onewire": {
      "name": "ESERA 1-Wire",
      "integration_type": "virtual",
      "supported_by": "onewire"
    },
    "esphome": {
      "name": "ESPHome",
      "integration_type": "device",
      "config_flow": true,
      "iot_class": "local_push"
    },
    "etherscan": {
      "name": "Etherscan",
      "integration_type": "hub",
      "config_flow": false,
      "iot_class": "cloud_polling"
    },
    "eufy": {
      "name": "eufy",
      "integrations": {
        "eufy": {
          "integration_type": "hub",
          "config_flow": false,
          "iot_class": "local_polling",
          "name": "EufyHome"
        },
        "eufylife_ble": {
          "integration_type": "device",
          "config_flow": true,
          "iot_class": "local_push",
          "name": "EufyLife"
        }
      }
    },
    "evergy": {
      "name": "Evergy",
      "integration_type": "virtual",
      "supported_by": "opower"
    },
    "everlights": {
      "name": "EverLights",
      "integration_type": "hub",
      "config_flow": false,
      "iot_class": "local_polling"
    },
    "evil_genius_labs": {
      "name": "Evil Genius Labs",
      "integration_type": "hub",
      "config_flow": true,
      "iot_class": "local_polling"
    },
    "ezviz": {
      "name": "EZVIZ",
      "integration_type": "hub",
      "config_flow": true,
      "iot_class": "cloud_polling"
    },
    "faa_delays": {
      "name": "FAA Delays",
      "integration_type": "hub",
      "config_flow": true,
      "iot_class": "cloud_polling"
    },
    "facebook": {
      "name": "Facebook Messenger",
      "integration_type": "hub",
      "config_flow": false,
      "iot_class": "cloud_push"
    },
    "facebox": {
      "name": "Facebox",
      "integration_type": "hub",
      "config_flow": false,
      "iot_class": "local_push"
    },
    "fail2ban": {
      "name": "Fail2Ban",
      "integration_type": "hub",
      "config_flow": false,
      "iot_class": "local_polling"
    },
    "fastdotcom": {
      "name": "Fast.com",
      "integration_type": "hub",
      "config_flow": false,
      "iot_class": "cloud_polling"
    },
    "feedreader": {
      "name": "Feedreader",
      "integration_type": "hub",
      "config_flow": false,
      "iot_class": "cloud_polling"
    },
    "ffmpeg": {
      "name": "FFmpeg",
      "integrations": {
        "ffmpeg": {
          "integration_type": "hub",
          "config_flow": false,
          "name": "FFmpeg"
        },
        "ffmpeg_motion": {
          "integration_type": "hub",
          "config_flow": false,
          "iot_class": "calculated",
          "name": "FFmpeg Motion"
        },
        "ffmpeg_noise": {
          "integration_type": "hub",
          "config_flow": false,
          "iot_class": "calculated",
          "name": "FFmpeg Noise"
        }
      }
    },
    "fibaro": {
      "name": "Fibaro",
      "integration_type": "hub",
      "config_flow": true,
      "iot_class": "local_push"
    },
    "fido": {
      "name": "Fido",
      "integration_type": "hub",
      "config_flow": false,
      "iot_class": "cloud_polling"
    },
    "file": {
      "name": "File",
      "integration_type": "hub",
      "config_flow": false,
      "iot_class": "local_polling"
    },
    "filesize": {
      "integration_type": "hub",
      "config_flow": true,
      "iot_class": "local_polling"
    },
    "filter": {
      "name": "Filter",
      "integration_type": "hub",
      "config_flow": false,
      "iot_class": "local_push"
    },
    "fints": {
      "name": "FinTS",
      "integration_type": "hub",
      "config_flow": false,
      "iot_class": "cloud_polling"
    },
    "fireservicerota": {
      "name": "FireServiceRota",
      "integration_type": "hub",
      "config_flow": true,
      "iot_class": "cloud_polling"
    },
    "firmata": {
      "name": "Firmata",
      "integration_type": "hub",
      "config_flow": false,
      "iot_class": "local_push"
    },
    "fitbit": {
      "name": "Fitbit",
      "integration_type": "hub",
      "config_flow": false,
      "iot_class": "cloud_polling"
    },
    "fivem": {
      "name": "FiveM",
      "integration_type": "hub",
      "config_flow": true,
      "iot_class": "local_polling"
    },
    "fixer": {
      "name": "Fixer",
      "integration_type": "hub",
      "config_flow": false,
      "iot_class": "cloud_polling"
    },
    "fjaraskupan": {
      "name": "Fj\u00e4r\u00e5skupan",
      "integration_type": "hub",
      "config_flow": true,
      "iot_class": "local_polling"
    },
    "fleetgo": {
      "name": "FleetGO",
      "integration_type": "hub",
      "config_flow": false,
      "iot_class": "cloud_polling"
    },
    "flexit": {
      "name": "Flexit",
      "integration_type": "hub",
      "config_flow": false,
      "iot_class": "local_polling"
    },
    "flexom": {
      "name": "Bouygues Flexom",
      "integration_type": "virtual",
      "supported_by": "overkiz"
    },
    "flic": {
      "name": "Flic",
      "integration_type": "hub",
      "config_flow": false,
      "iot_class": "local_push"
    },
    "flick_electric": {
      "name": "Flick Electric",
      "integration_type": "service",
      "config_flow": true,
      "iot_class": "cloud_polling"
    },
    "flipr": {
      "name": "Flipr",
      "integration_type": "hub",
      "config_flow": true,
      "iot_class": "cloud_polling"
    },
    "flo": {
      "name": "Flo",
      "integration_type": "hub",
      "config_flow": true,
      "iot_class": "cloud_polling"
    },
    "flock": {
      "name": "Flock",
      "integration_type": "hub",
      "config_flow": false,
      "iot_class": "cloud_push"
    },
    "flume": {
      "name": "Flume",
      "integration_type": "hub",
      "config_flow": true,
      "iot_class": "cloud_polling"
    },
    "flux": {
      "name": "Flux",
      "integration_type": "hub",
      "config_flow": false,
      "iot_class": "calculated"
    },
    "flux_led": {
      "name": "Magic Home",
      "integration_type": "hub",
      "config_flow": true,
      "iot_class": "local_push"
    },
    "folder": {
      "name": "Folder",
      "integration_type": "hub",
      "config_flow": false,
      "iot_class": "local_polling"
    },
    "folder_watcher": {
      "name": "Folder Watcher",
      "integration_type": "hub",
      "config_flow": false,
      "iot_class": "local_polling"
    },
    "foobot": {
      "name": "Foobot",
      "integration_type": "hub",
      "config_flow": false,
      "iot_class": "cloud_polling"
    },
    "forecast_solar": {
      "name": "Forecast.Solar",
      "integration_type": "service",
      "config_flow": true,
      "iot_class": "cloud_polling"
    },
    "forked_daapd": {
      "name": "OwnTone",
      "integration_type": "hub",
      "config_flow": true,
      "iot_class": "local_push"
    },
    "fortios": {
      "name": "FortiOS",
      "integration_type": "hub",
      "config_flow": false,
      "iot_class": "local_polling"
    },
    "foscam": {
      "name": "Foscam",
      "integration_type": "hub",
      "config_flow": true,
      "iot_class": "local_polling"
    },
    "foursquare": {
      "name": "Foursquare",
      "integration_type": "hub",
      "config_flow": false,
      "iot_class": "cloud_push"
    },
    "free_mobile": {
      "name": "Free Mobile",
      "integration_type": "hub",
      "config_flow": false,
      "iot_class": "cloud_push"
    },
    "freebox": {
      "name": "Freebox",
      "integration_type": "hub",
      "config_flow": true,
      "iot_class": "local_polling"
    },
    "freedns": {
      "name": "FreeDNS",
      "integration_type": "hub",
      "config_flow": false,
      "iot_class": "cloud_push"
    },
    "freedompro": {
      "name": "Freedompro",
      "integration_type": "hub",
      "config_flow": true,
      "iot_class": "cloud_polling"
    },
    "fritzbox": {
      "name": "FRITZ!Box",
      "integrations": {
        "fritz": {
          "integration_type": "hub",
          "config_flow": true,
          "iot_class": "local_polling",
          "name": "AVM FRITZ!Box Tools"
        },
        "fritzbox": {
          "integration_type": "hub",
          "config_flow": true,
          "iot_class": "local_polling",
          "name": "AVM FRITZ!SmartHome"
        },
        "fritzbox_callmonitor": {
          "integration_type": "device",
          "config_flow": true,
          "iot_class": "local_polling",
          "name": "AVM FRITZ!Box Call Monitor"
        }
      }
    },
    "fronius": {
      "name": "Fronius",
      "integration_type": "hub",
      "config_flow": true,
      "iot_class": "local_polling"
    },
    "frontier_silicon": {
      "name": "Frontier Silicon",
      "integration_type": "hub",
      "config_flow": true,
      "iot_class": "local_polling"
    },
    "fully_kiosk": {
      "name": "Fully Kiosk Browser",
      "integration_type": "hub",
      "config_flow": true,
      "iot_class": "local_polling"
    },
    "futurenow": {
      "name": "P5 FutureNow",
      "integration_type": "hub",
      "config_flow": false,
      "iot_class": "local_polling"
    },
    "garadget": {
      "name": "Garadget",
      "integration_type": "hub",
      "config_flow": false,
      "iot_class": "cloud_polling"
    },
    "garages_amsterdam": {
      "integration_type": "hub",
      "config_flow": true,
      "iot_class": "cloud_polling"
    },
    "gardena_bluetooth": {
      "name": "Gardena Bluetooth",
      "integration_type": "hub",
      "config_flow": true,
      "iot_class": "local_polling"
    },
    "gaviota": {
      "name": "Gaviota",
      "integration_type": "virtual",
      "supported_by": "motion_blinds"
    },
    "gdacs": {
      "name": "Global Disaster Alert and Coordination System (GDACS)",
      "integration_type": "service",
      "config_flow": true,
      "iot_class": "cloud_polling"
    },
    "generic": {
      "integration_type": "hub",
      "config_flow": true,
      "iot_class": "local_push"
    },
    "generic_hygrostat": {
      "name": "Generic hygrostat",
      "integration_type": "hub",
      "config_flow": false,
      "iot_class": "local_polling"
    },
    "generic_thermostat": {
      "name": "Generic Thermostat",
      "integration_type": "hub",
      "config_flow": false,
      "iot_class": "local_polling"
    },
    "geniushub": {
      "name": "Genius Hub",
      "integration_type": "hub",
      "config_flow": false,
      "iot_class": "local_polling"
    },
    "geo_json_events": {
      "name": "GeoJSON",
      "integration_type": "service",
      "config_flow": true,
      "iot_class": "cloud_polling"
    },
    "geo_rss_events": {
      "name": "GeoRSS",
      "integration_type": "hub",
      "config_flow": false,
      "iot_class": "cloud_polling"
    },
    "geocaching": {
      "name": "Geocaching",
      "integration_type": "hub",
      "config_flow": true,
      "iot_class": "cloud_polling"
    },
    "geofency": {
      "name": "Geofency",
      "integration_type": "hub",
      "config_flow": true,
      "iot_class": "cloud_push"
    },
    "geonet": {
      "name": "GeoNet",
      "integrations": {
        "geonetnz_quakes": {
          "integration_type": "service",
          "config_flow": true,
          "iot_class": "cloud_polling",
          "name": "GeoNet NZ Quakes"
        },
        "geonetnz_volcano": {
          "integration_type": "service",
          "config_flow": true,
          "iot_class": "cloud_polling",
          "name": "GeoNet NZ Volcano"
        }
      }
    },
    "gios": {
      "name": "GIO\u015a",
      "integration_type": "service",
      "config_flow": true,
      "iot_class": "cloud_polling"
    },
    "github": {
      "name": "GitHub",
      "integration_type": "hub",
      "config_flow": true,
      "iot_class": "cloud_polling"
    },
    "gitlab_ci": {
      "name": "GitLab-CI",
      "integration_type": "hub",
      "config_flow": false,
      "iot_class": "cloud_polling"
    },
    "gitter": {
      "name": "Gitter",
      "integration_type": "hub",
      "config_flow": false,
      "iot_class": "cloud_polling"
    },
    "glances": {
      "name": "Glances",
      "integration_type": "hub",
      "config_flow": true,
      "iot_class": "local_polling"
    },
    "globalcache": {
      "name": "Global Cach\u00e9",
      "integrations": {
        "gc100": {
          "integration_type": "hub",
          "config_flow": false,
          "iot_class": "local_polling",
          "name": "Global Cach\u00e9 GC-100"
        },
        "itach": {
          "integration_type": "hub",
          "config_flow": false,
          "iot_class": "assumed_state",
          "name": "Global Cach\u00e9 iTach TCP/IP to IR"
        }
      }
    },
    "goalzero": {
      "name": "Goal Zero Yeti",
      "integration_type": "device",
      "config_flow": true,
      "iot_class": "local_polling"
    },
    "gogogate2": {
      "name": "Gogogate2 and ismartgate",
      "integration_type": "hub",
      "config_flow": true,
      "iot_class": "local_polling"
    },
    "goodwe": {
      "name": "GoodWe Inverter",
      "integration_type": "hub",
      "config_flow": true,
      "iot_class": "local_polling"
    },
    "google": {
      "name": "Google",
      "integrations": {
        "google_assistant": {
          "integration_type": "hub",
          "config_flow": false,
          "iot_class": "cloud_push",
          "name": "Google Assistant"
        },
        "google_assistant_sdk": {
          "integration_type": "service",
          "config_flow": true,
          "iot_class": "cloud_polling",
          "name": "Google Assistant SDK"
        },
        "google_cloud": {
          "integration_type": "hub",
          "config_flow": false,
          "iot_class": "cloud_push",
          "name": "Google Cloud Platform"
        },
        "google_domains": {
          "integration_type": "hub",
          "config_flow": false,
          "iot_class": "cloud_polling",
          "name": "Google Domains"
        },
        "google_generative_ai_conversation": {
          "integration_type": "service",
          "config_flow": true,
          "iot_class": "cloud_polling",
          "name": "Google Generative AI Conversation"
        },
        "google_mail": {
          "integration_type": "service",
          "config_flow": true,
          "iot_class": "cloud_polling",
          "name": "Google Mail"
        },
        "google_maps": {
          "integration_type": "hub",
          "config_flow": false,
          "iot_class": "cloud_polling",
          "name": "Google Maps"
        },
        "google_pubsub": {
          "integration_type": "hub",
          "config_flow": false,
          "iot_class": "cloud_push",
          "name": "Google Pub/Sub"
        },
        "google_sheets": {
          "integration_type": "service",
          "config_flow": true,
          "iot_class": "cloud_polling",
          "name": "Google Sheets"
        },
        "google_translate": {
          "integration_type": "hub",
          "config_flow": true,
          "iot_class": "cloud_push",
          "name": "Google Translate text-to-speech"
        },
        "google_travel_time": {
          "integration_type": "hub",
          "config_flow": true,
          "iot_class": "cloud_polling"
        },
        "google_wifi": {
          "integration_type": "hub",
          "config_flow": false,
          "iot_class": "local_polling",
          "name": "Google Wifi"
        },
        "google": {
          "integration_type": "hub",
          "config_flow": true,
          "iot_class": "cloud_polling",
          "name": "Google Calendar"
        },
        "nest": {
          "integration_type": "hub",
          "config_flow": true,
          "iot_class": "cloud_push",
          "name": "Google Nest"
        },
        "cast": {
          "integration_type": "hub",
          "config_flow": true,
          "iot_class": "local_polling",
          "name": "Google Cast"
        },
        "dialogflow": {
          "integration_type": "hub",
          "config_flow": true,
          "iot_class": "cloud_push",
          "name": "Dialogflow"
        },
        "youtube": {
          "integration_type": "service",
          "config_flow": true,
          "iot_class": "cloud_polling",
          "name": "YouTube"
        }
      }
    },
    "govee_ble": {
      "name": "Govee Bluetooth",
      "integration_type": "hub",
      "config_flow": true,
      "iot_class": "local_push"
    },
    "gpsd": {
      "name": "GPSD",
      "integration_type": "hub",
      "config_flow": false,
      "iot_class": "local_polling"
    },
    "gpslogger": {
      "name": "GPSLogger",
      "integration_type": "hub",
      "config_flow": true,
      "iot_class": "cloud_push"
    },
    "graphite": {
      "name": "Graphite",
      "integration_type": "hub",
      "config_flow": false,
      "iot_class": "local_push"
    },
    "gree": {
      "name": "Gree Climate",
      "integration_type": "hub",
      "config_flow": true,
      "iot_class": "local_polling"
    },
    "greeneye_monitor": {
      "name": "GreenEye Monitor (GEM)",
      "integration_type": "hub",
      "config_flow": false,
      "iot_class": "local_push"
    },
    "greenwave": {
      "name": "Greenwave Reality",
      "integration_type": "hub",
      "config_flow": false,
      "iot_class": "local_polling"
    },
    "growatt_server": {
      "integration_type": "hub",
      "config_flow": true,
      "iot_class": "cloud_polling"
    },
    "gstreamer": {
      "name": "GStreamer",
      "integration_type": "hub",
      "config_flow": false,
      "iot_class": "local_push"
    },
    "gtfs": {
      "name": "General Transit Feed Specification (GTFS)",
      "integration_type": "hub",
      "config_flow": false,
      "iot_class": "local_polling"
    },
    "guardian": {
      "name": "Elexa Guardian",
      "integration_type": "device",
      "config_flow": true,
      "iot_class": "local_polling"
    },
    "habitica": {
      "name": "Habitica",
      "integration_type": "hub",
      "config_flow": true,
      "iot_class": "cloud_polling"
    },
    "harman_kardon_avr": {
      "name": "Harman Kardon AVR",
      "integration_type": "hub",
      "config_flow": false,
      "iot_class": "local_polling"
    },
    "hassio": {
      "name": "Home Assistant Supervisor",
      "integration_type": "hub",
      "config_flow": false,
      "iot_class": "local_polling"
    },
    "havana_shade": {
      "name": "Havana Shade",
      "integration_type": "virtual",
      "supported_by": "motion_blinds"
    },
    "haveibeenpwned": {
      "name": "HaveIBeenPwned",
      "integration_type": "hub",
      "config_flow": false,
      "iot_class": "cloud_polling"
    },
    "hddtemp": {
      "name": "hddtemp",
      "integration_type": "hub",
      "config_flow": false,
      "iot_class": "local_polling"
    },
    "hdmi_cec": {
      "name": "HDMI-CEC",
      "integration_type": "hub",
      "config_flow": false,
      "iot_class": "local_push"
    },
    "heatmiser": {
      "name": "Heatmiser",
      "integration_type": "hub",
      "config_flow": false,
      "iot_class": "local_polling"
    },
    "heiwa": {
      "name": "Heiwa",
      "integration_type": "virtual",
      "supported_by": "gree"
    },
    "heltun": {
      "name": "HELTUN",
      "iot_standards": [
        "zwave"
      ]
    },
    "here_travel_time": {
      "name": "HERE Travel Time",
      "integration_type": "hub",
      "config_flow": true,
      "iot_class": "cloud_polling"
    },
    "hexaom": {
      "name": "Hexaom Hexaconnect",
      "integration_type": "virtual",
      "supported_by": "overkiz"
    },
    "hi_kumo": {
      "name": "Hitachi Hi Kumo",
      "integration_type": "virtual",
      "supported_by": "overkiz"
    },
    "hikvision": {
      "name": "Hikvision",
      "integrations": {
        "hikvision": {
          "integration_type": "hub",
          "config_flow": false,
          "iot_class": "local_push",
          "name": "Hikvision"
        },
        "hikvisioncam": {
          "integration_type": "hub",
          "config_flow": false,
          "iot_class": "local_polling",
          "name": "Hikvision"
        }
      }
    },
    "hisense_aehw4a1": {
      "name": "Hisense AEH-W4A1",
      "integration_type": "hub",
      "config_flow": true,
      "iot_class": "local_polling"
    },
    "history_stats": {
      "name": "History Stats",
      "integration_type": "hub",
      "config_flow": false,
      "iot_class": "local_polling"
    },
    "hitron_coda": {
      "name": "Rogers Hitron CODA",
      "integration_type": "hub",
      "config_flow": false,
      "iot_class": "local_polling"
    },
    "hive": {
      "name": "Hive",
      "integration_type": "hub",
      "config_flow": true,
      "iot_class": "cloud_polling"
    },
    "hlk_sw16": {
      "name": "Hi-Link HLK-SW16",
      "integration_type": "hub",
      "config_flow": true,
      "iot_class": "local_push"
    },
    "home_connect": {
      "name": "Home Connect",
      "integration_type": "hub",
      "config_flow": true,
      "iot_class": "cloud_push"
    },
    "home_plus_control": {
      "name": "Legrand Home+ Control",
      "integration_type": "hub",
      "config_flow": true,
      "iot_class": "cloud_polling"
    },
    "homematic": {
      "name": "Homematic",
      "integrations": {
        "homematic": {
          "integration_type": "hub",
          "config_flow": false,
          "iot_class": "local_push",
          "name": "Homematic"
        },
        "homematicip_cloud": {
          "integration_type": "hub",
          "config_flow": true,
          "iot_class": "cloud_push",
          "name": "HomematicIP Cloud"
        }
      }
    },
    "homeseer": {
      "name": "HomeSeer",
      "iot_standards": [
        "zwave"
      ]
    },
    "homewizard": {
      "name": "HomeWizard Energy",
      "integration_type": "hub",
      "config_flow": true,
      "iot_class": "local_polling"
    },
    "honeywell": {
      "name": "Honeywell",
      "integrations": {
        "lyric": {
          "integration_type": "hub",
          "config_flow": true,
          "iot_class": "cloud_polling",
          "name": "Honeywell Lyric"
        },
        "evohome": {
          "integration_type": "hub",
          "config_flow": false,
          "iot_class": "cloud_polling",
          "name": "Honeywell Total Connect Comfort (Europe)"
        },
        "honeywell": {
          "integration_type": "hub",
          "config_flow": true,
          "iot_class": "cloud_polling",
          "name": "Honeywell Total Connect Comfort (US)"
        }
      }
    },
    "horizon": {
      "name": "Unitymedia Horizon HD Recorder",
      "integration_type": "hub",
      "config_flow": false,
      "iot_class": "local_polling"
    },
    "hp_ilo": {
      "name": "HP Integrated Lights-Out (ILO)",
      "integration_type": "hub",
      "config_flow": false,
      "iot_class": "local_polling"
    },
    "html5": {
      "name": "HTML5 Push Notifications",
      "integration_type": "hub",
      "config_flow": false,
      "iot_class": "cloud_push"
    },
    "huawei_lte": {
      "name": "Huawei LTE",
      "integration_type": "hub",
      "config_flow": true,
      "iot_class": "local_polling"
    },
    "huisbaasje": {
      "name": "Huisbaasje",
      "integration_type": "hub",
      "config_flow": true,
      "iot_class": "cloud_polling"
    },
    "hunterdouglas_powerview": {
      "name": "Hunter Douglas PowerView",
      "integration_type": "hub",
      "config_flow": true,
      "iot_class": "local_polling"
    },
    "hurrican_shutters_wholesale": {
      "name": "Hurrican Shutters Wholesale",
      "integration_type": "virtual",
      "supported_by": "motion_blinds"
    },
    "hvv_departures": {
      "name": "HVV Departures",
      "integration_type": "hub",
      "config_flow": true,
      "iot_class": "cloud_polling"
    },
    "hydrawise": {
      "name": "Hunter Hydrawise",
      "integration_type": "hub",
      "config_flow": false,
      "iot_class": "cloud_polling"
    },
    "hyperion": {
      "name": "Hyperion",
      "integration_type": "hub",
      "config_flow": true,
      "iot_class": "local_push"
    },
    "ialarm": {
      "name": "Antifurto365 iAlarm",
      "integration_type": "hub",
      "config_flow": true,
      "iot_class": "local_polling"
    },
    "iammeter": {
      "name": "IamMeter",
      "integration_type": "hub",
      "config_flow": false,
      "iot_class": "local_polling"
    },
    "iaqualink": {
      "name": "Jandy iAqualink",
      "integration_type": "hub",
      "config_flow": true,
      "iot_class": "cloud_polling"
    },
    "ibm": {
      "name": "IBM",
      "integrations": {
        "watson_iot": {
          "integration_type": "hub",
          "config_flow": false,
          "iot_class": "cloud_push",
          "name": "IBM Watson IoT Platform"
        },
        "watson_tts": {
          "integration_type": "hub",
          "config_flow": false,
          "iot_class": "cloud_push",
          "name": "IBM Watson TTS"
        }
      }
    },
    "idteck_prox": {
      "name": "IDTECK Proximity Reader",
      "integration_type": "hub",
      "config_flow": false,
      "iot_class": "local_push"
    },
    "ifttt": {
      "name": "IFTTT",
      "integration_type": "hub",
      "config_flow": true,
      "iot_class": "cloud_push"
    },
    "iglo": {
      "name": "iGlo",
      "integration_type": "hub",
      "config_flow": false,
      "iot_class": "local_polling"
    },
    "ign_sismologia": {
      "name": "IGN Sismolog\u00eda",
      "integration_type": "service",
      "config_flow": false,
      "iot_class": "cloud_polling"
    },
    "ihc": {
      "name": "IHC Controller",
      "integration_type": "hub",
      "config_flow": false,
      "iot_class": "local_push"
    },
    "ikea": {
      "name": "IKEA",
      "integrations": {
        "symfonisk": {
          "integration_type": "virtual",
          "config_flow": false,
          "supported_by": "sonos",
          "name": "IKEA SYMFONISK"
        },
        "tradfri": {
          "integration_type": "hub",
          "config_flow": true,
          "iot_class": "local_polling",
          "name": "IKEA TR\u00c5DFRI"
        }
      }
    },
    "imap": {
      "name": "IMAP",
      "integration_type": "hub",
      "config_flow": true,
      "iot_class": "cloud_push"
    },
    "imap_email_content": {
      "name": "IMAP Email Content",
      "integration_type": "hub",
      "config_flow": false,
      "iot_class": "cloud_push"
    },
    "incomfort": {
      "name": "Intergas InComfort/Intouch Lan2RF gateway",
      "integration_type": "hub",
      "config_flow": false,
      "iot_class": "local_polling"
    },
    "influxdb": {
      "name": "InfluxDB",
      "integration_type": "hub",
      "config_flow": false,
      "iot_class": "local_push"
    },
    "inkbird": {
      "name": "INKBIRD",
      "integration_type": "hub",
      "config_flow": true,
      "iot_class": "local_push"
    },
    "inovelli": {
      "name": "Inovelli",
      "iot_standards": [
        "zigbee",
        "zwave"
      ]
    },
    "inspired_shades": {
      "name": "Inspired Shades",
      "integration_type": "virtual",
      "supported_by": "motion_blinds"
    },
    "insteon": {
      "name": "Insteon",
      "integration_type": "hub",
      "config_flow": true,
      "iot_class": "local_push"
    },
    "intellifire": {
      "name": "IntelliFire",
      "integration_type": "hub",
      "config_flow": true,
      "iot_class": "local_polling"
    },
    "intent_script": {
      "name": "Intent Script",
      "integration_type": "hub",
      "config_flow": false
    },
    "intesishome": {
      "name": "IntesisHome",
      "integration_type": "hub",
      "config_flow": false,
      "iot_class": "cloud_push"
    },
    "ios": {
      "name": "Home Assistant iOS",
      "integration_type": "hub",
      "config_flow": true,
      "iot_class": "cloud_push"
    },
    "iotawatt": {
      "name": "IoTaWatt",
      "integration_type": "hub",
      "config_flow": true,
      "iot_class": "local_polling"
    },
    "iperf3": {
      "name": "Iperf3",
      "integration_type": "hub",
      "config_flow": false,
      "iot_class": "local_polling"
    },
    "ipma": {
      "name": "Instituto Portugu\u00eas do Mar e Atmosfera (IPMA)",
      "integration_type": "hub",
      "config_flow": true,
      "iot_class": "cloud_polling"
    },
    "ipp": {
      "name": "Internet Printing Protocol (IPP)",
      "integration_type": "device",
      "config_flow": true,
      "iot_class": "local_polling"
    },
    "iqvia": {
      "name": "IQVIA",
      "integration_type": "service",
      "config_flow": true,
      "iot_class": "cloud_polling"
    },
    "irish_rail_transport": {
      "name": "Irish Rail Transport",
      "integration_type": "hub",
      "config_flow": false,
      "iot_class": "cloud_polling"
    },
    "islamic_prayer_times": {
      "integration_type": "hub",
      "config_flow": true,
      "iot_class": "cloud_polling"
    },
    "ismartwindow": {
      "name": "iSmartWindow",
      "integration_type": "virtual",
      "supported_by": "motion_blinds"
    },
    "iss": {
      "name": "International Space Station (ISS)",
      "integration_type": "service",
      "config_flow": true,
      "iot_class": "cloud_polling"
    },
    "isy994": {
      "name": "Universal Devices ISY/IoX",
      "integration_type": "hub",
      "config_flow": true,
      "iot_class": "local_push"
    },
    "izone": {
      "name": "iZone",
      "integration_type": "hub",
      "config_flow": true,
      "iot_class": "local_polling"
    },
    "jasco": {
      "name": "Jasco",
      "iot_standards": [
        "zwave"
      ]
    },
    "jellyfin": {
      "name": "Jellyfin",
      "integration_type": "service",
      "config_flow": true,
      "iot_class": "local_polling"
    },
    "jewish_calendar": {
      "name": "Jewish Calendar",
      "integration_type": "hub",
      "config_flow": false,
      "iot_class": "calculated"
    },
    "joaoapps_join": {
      "name": "Joaoapps Join",
      "integration_type": "hub",
      "config_flow": false,
      "iot_class": "cloud_push"
    },
    "juicenet": {
      "name": "JuiceNet",
      "integration_type": "hub",
      "config_flow": true,
      "iot_class": "cloud_polling"
    },
    "justnimbus": {
      "name": "JustNimbus",
      "integration_type": "hub",
      "config_flow": true,
      "iot_class": "cloud_polling"
    },
    "jvc_projector": {
      "name": "JVC Projector",
      "integration_type": "device",
      "config_flow": true,
      "iot_class": "local_polling"
    },
    "kaiterra": {
      "name": "Kaiterra",
      "integration_type": "hub",
      "config_flow": false,
      "iot_class": "cloud_polling"
    },
    "kaleidescape": {
      "name": "Kaleidescape",
      "integration_type": "hub",
      "config_flow": true,
      "iot_class": "local_push"
    },
    "kankun": {
      "name": "Kankun",
      "integration_type": "hub",
      "config_flow": false,
      "iot_class": "local_polling"
    },
    "keba": {
      "name": "Keba Charging Station",
      "integration_type": "hub",
      "config_flow": false,
      "iot_class": "local_polling"
    },
    "keenetic_ndms2": {
      "name": "Keenetic NDMS2 Router",
      "integration_type": "hub",
      "config_flow": true,
      "iot_class": "local_polling"
    },
    "kef": {
      "name": "KEF",
      "integration_type": "hub",
      "config_flow": false,
      "iot_class": "local_polling"
    },
    "kegtron": {
      "name": "Kegtron",
      "integration_type": "hub",
      "config_flow": true,
      "iot_class": "local_push"
    },
    "keyboard": {
      "name": "Keyboard",
      "integration_type": "hub",
      "config_flow": false,
      "iot_class": "local_push"
    },
    "keyboard_remote": {
      "name": "Keyboard Remote",
      "integration_type": "hub",
      "config_flow": false,
      "iot_class": "local_push"
    },
    "keymitt_ble": {
      "name": "Keymitt MicroBot Push",
      "integration_type": "hub",
      "config_flow": true,
      "iot_class": "assumed_state"
    },
    "kira": {
      "name": "Kira",
      "integration_type": "hub",
      "config_flow": false,
      "iot_class": "local_push"
    },
    "kitchen_sink": {
      "name": "Everything but the Kitchen Sink",
      "integration_type": "hub",
      "config_flow": false,
      "iot_class": "calculated"
    },
    "kiwi": {
      "name": "KIWI",
      "integration_type": "hub",
      "config_flow": false,
      "iot_class": "cloud_polling"
    },
    "kmtronic": {
      "name": "KMtronic",
      "integration_type": "hub",
      "config_flow": true,
      "iot_class": "local_push"
    },
    "knx": {
      "name": "KNX",
      "integration_type": "hub",
      "config_flow": true,
      "iot_class": "local_push"
    },
    "kodi": {
      "name": "Kodi",
      "integration_type": "hub",
      "config_flow": true,
      "iot_class": "local_push"
    },
    "konnected": {
      "name": "Konnected.io",
      "integration_type": "hub",
      "config_flow": true,
      "iot_class": "local_push"
    },
    "kostal_plenticore": {
      "name": "Kostal Plenticore Solar Inverter",
      "integration_type": "hub",
      "config_flow": true,
      "iot_class": "local_polling"
    },
    "kraken": {
      "name": "Kraken",
      "integration_type": "hub",
      "config_flow": true,
      "iot_class": "cloud_polling"
    },
    "kulersky": {
      "name": "Kuler Sky",
      "integration_type": "hub",
      "config_flow": true,
      "iot_class": "local_polling"
    },
    "kwb": {
      "name": "KWB Easyfire",
      "integration_type": "hub",
      "config_flow": false,
      "iot_class": "local_polling"
    },
    "lacrosse": {
      "name": "LaCrosse",
      "integration_type": "hub",
      "config_flow": false,
      "iot_class": "local_polling"
    },
    "lacrosse_view": {
      "name": "LaCrosse View",
      "integration_type": "hub",
      "config_flow": true,
      "iot_class": "cloud_polling"
    },
    "lametric": {
      "name": "LaMetric",
      "integration_type": "device",
      "config_flow": true,
      "iot_class": "local_polling"
    },
    "landisgyr_heat_meter": {
      "name": "Landis+Gyr Heat Meter",
      "integration_type": "hub",
      "config_flow": true,
      "iot_class": "local_polling"
    },
    "lannouncer": {
      "name": "LANnouncer",
      "integration_type": "hub",
      "config_flow": false,
      "iot_class": "local_push"
    },
    "lastfm": {
      "name": "Last.fm",
      "integration_type": "hub",
      "config_flow": true,
      "iot_class": "cloud_polling"
    },
    "launch_library": {
      "name": "Launch Library",
      "integration_type": "service",
      "config_flow": true,
      "iot_class": "cloud_polling"
    },
    "laundrify": {
      "name": "laundrify",
      "integration_type": "hub",
      "config_flow": true,
      "iot_class": "cloud_polling"
    },
    "lcn": {
      "name": "LCN",
      "integration_type": "hub",
      "config_flow": false,
      "iot_class": "local_push"
    },
    "ld2410_ble": {
      "name": "LD2410 BLE",
      "integration_type": "device",
      "config_flow": true,
      "iot_class": "local_push"
    },
    "led_ble": {
      "name": "LED BLE",
      "integration_type": "hub",
      "config_flow": true,
      "iot_class": "local_polling"
    },
    "legrand": {
      "name": "Legrand",
      "integration_type": "virtual",
      "supported_by": "netatmo"
    },
    "leviton": {
      "name": "Leviton",
      "iot_standards": [
        "zwave"
      ]
    },
    "lg": {
      "name": "LG",
      "integrations": {
        "lg_netcast": {
          "integration_type": "hub",
          "config_flow": false,
          "iot_class": "local_polling",
          "name": "LG Netcast"
        },
        "lg_soundbar": {
          "integration_type": "hub",
          "config_flow": true,
          "iot_class": "local_polling",
          "name": "LG Soundbars"
        },
        "webostv": {
          "integration_type": "hub",
          "config_flow": true,
          "iot_class": "local_push",
          "name": "LG webOS Smart TV"
        }
      }
    },
    "lidarr": {
      "name": "Lidarr",
      "integration_type": "service",
      "config_flow": true,
      "iot_class": "local_polling"
    },
    "life360": {
      "name": "Life360",
      "integration_type": "hub",
      "config_flow": true,
      "iot_class": "cloud_polling"
    },
    "lifx": {
      "name": "LIFX",
      "integration_type": "hub",
      "config_flow": true,
      "iot_class": "local_polling"
    },
    "lifx_cloud": {
      "name": "LIFX Cloud",
      "integration_type": "hub",
      "config_flow": false,
      "iot_class": "cloud_push"
    },
    "lightwave": {
      "name": "Lightwave",
      "integration_type": "hub",
      "config_flow": false,
      "iot_class": "assumed_state"
    },
    "limitlessled": {
      "name": "LimitlessLED",
      "integration_type": "hub",
      "config_flow": false,
      "iot_class": "assumed_state"
    },
    "linksys_smart": {
      "name": "Linksys Smart Wi-Fi",
      "integration_type": "hub",
      "config_flow": false,
      "iot_class": "local_polling"
    },
    "linode": {
      "name": "Linode",
      "integration_type": "hub",
      "config_flow": false,
      "iot_class": "cloud_polling"
    },
    "linux_battery": {
      "name": "Linux Battery",
      "integration_type": "hub",
      "config_flow": false,
      "iot_class": "local_polling"
    },
    "lirc": {
      "name": "LIRC",
      "integration_type": "hub",
      "config_flow": false,
      "iot_class": "local_push"
    },
    "litejet": {
      "name": "LiteJet",
      "integration_type": "hub",
      "config_flow": true,
      "iot_class": "local_push"
    },
    "litterrobot": {
      "name": "Litter-Robot",
      "integration_type": "hub",
      "config_flow": true,
      "iot_class": "cloud_push"
    },
    "livisi": {
      "name": "LIVISI Smart Home",
      "integration_type": "hub",
      "config_flow": true,
      "iot_class": "local_polling"
    },
    "llamalab_automate": {
      "name": "LlamaLab Automate",
      "integration_type": "hub",
      "config_flow": false,
      "iot_class": "cloud_push"
    },
    "local_calendar": {
      "integration_type": "hub",
      "config_flow": true,
      "iot_class": "local_polling"
    },
    "local_file": {
      "name": "Local File",
      "integration_type": "hub",
      "config_flow": false,
      "iot_class": "local_polling"
    },
    "local_ip": {
      "integration_type": "hub",
      "config_flow": true,
      "iot_class": "local_polling"
    },
    "locative": {
      "name": "Locative",
      "integration_type": "hub",
      "config_flow": true,
      "iot_class": "local_push"
    },
    "logentries": {
      "name": "Logentries",
      "integration_type": "hub",
      "config_flow": false,
      "iot_class": "cloud_push"
    },
    "logi_circle": {
      "name": "Logi Circle",
      "integration_type": "hub",
      "config_flow": true,
      "iot_class": "cloud_polling"
    },
    "logitech": {
      "name": "Logitech",
      "integrations": {
        "harmony": {
          "integration_type": "hub",
          "config_flow": true,
          "iot_class": "local_push",
          "name": "Logitech Harmony Hub"
        },
        "ue_smart_radio": {
          "integration_type": "hub",
          "config_flow": false,
          "iot_class": "cloud_polling",
          "name": "Logitech UE Smart Radio"
        },
        "squeezebox": {
          "integration_type": "hub",
          "config_flow": true,
          "iot_class": "local_polling",
          "name": "Squeezebox (Logitech Media Server)"
        }
      }
    },
    "london_air": {
      "name": "London Air",
      "integration_type": "hub",
      "config_flow": false,
      "iot_class": "cloud_polling"
    },
    "london_underground": {
      "name": "London Underground",
      "integration_type": "hub",
      "config_flow": false,
      "iot_class": "cloud_polling"
    },
    "lookin": {
      "name": "LOOKin",
      "integration_type": "hub",
      "config_flow": true,
      "iot_class": "local_push"
    },
    "loqed": {
      "name": "LOQED Touch Smart Lock",
      "integration_type": "hub",
      "config_flow": true,
      "iot_class": "local_push"
    },
    "luftdaten": {
      "name": "Sensor.Community",
      "integration_type": "device",
      "config_flow": true,
      "iot_class": "cloud_polling"
    },
    "lupusec": {
      "name": "Lupus Electronics LUPUSEC",
      "integration_type": "hub",
      "config_flow": false,
      "iot_class": "local_polling"
    },
    "lutron": {
      "name": "Lutron",
      "integrations": {
        "lutron": {
          "integration_type": "hub",
          "config_flow": false,
          "iot_class": "local_polling",
          "name": "Lutron"
        },
        "lutron_caseta": {
          "integration_type": "hub",
          "config_flow": true,
          "iot_class": "local_push",
          "name": "Lutron Cas\u00e9ta"
        },
        "homeworks": {
          "integration_type": "hub",
          "config_flow": false,
          "iot_class": "local_push",
          "name": "Lutron Homeworks"
        }
      }
    },
    "luxaflex": {
      "name": "Luxaflex",
      "integration_type": "virtual",
      "supported_by": "hunterdouglas_powerview"
    },
    "lw12wifi": {
      "name": "LAGUTE LW-12",
      "integration_type": "hub",
      "config_flow": false,
      "iot_class": "local_polling"
    },
    "mailgun": {
      "name": "Mailgun",
      "integration_type": "hub",
      "config_flow": true,
      "iot_class": "cloud_push"
    },
    "manual": {
      "name": "Manual Alarm Control Panel",
      "integration_type": "hub",
      "config_flow": false,
      "iot_class": "calculated"
    },
    "marantz": {
      "name": "Marantz",
      "integration_type": "virtual",
      "supported_by": "denonavr"
    },
    "martec": {
      "name": "Martec",
      "integration_type": "virtual",
      "supported_by": "motion_blinds"
    },
    "marytts": {
      "name": "MaryTTS",
      "integration_type": "hub",
      "config_flow": false,
      "iot_class": "local_push"
    },
    "mastodon": {
      "name": "Mastodon",
      "integration_type": "hub",
      "config_flow": false,
      "iot_class": "cloud_push"
    },
    "matrix": {
      "name": "Matrix",
      "integration_type": "hub",
      "config_flow": false,
      "iot_class": "cloud_push"
    },
    "matter": {
      "name": "Matter (BETA)",
      "integration_type": "hub",
      "config_flow": true,
      "iot_class": "local_push"
    },
    "mazda": {
      "name": "Mazda Connected Services",
      "integration_type": "hub",
      "config_flow": true,
      "iot_class": "cloud_polling"
    },
    "meater": {
      "name": "Meater",
      "integration_type": "hub",
      "config_flow": true,
      "iot_class": "cloud_polling"
    },
    "media_extractor": {
      "name": "Media Extractor",
      "integration_type": "hub",
      "config_flow": false,
      "iot_class": "calculated"
    },
    "mediaroom": {
      "name": "Mediaroom",
      "integration_type": "hub",
      "config_flow": false,
      "iot_class": "local_polling"
    },
    "melcloud": {
      "name": "MELCloud",
      "integration_type": "hub",
      "config_flow": true,
      "iot_class": "cloud_polling"
    },
    "melissa": {
      "name": "Melissa",
      "integration_type": "hub",
      "config_flow": false,
      "iot_class": "cloud_polling"
    },
    "melnor": {
      "name": "Melnor",
      "integrations": {
        "melnor": {
          "integration_type": "hub",
          "config_flow": true,
          "iot_class": "local_polling",
          "name": "Melnor Bluetooth"
        },
        "raincloud": {
          "integration_type": "hub",
          "config_flow": false,
          "iot_class": "cloud_polling",
          "name": "Melnor RainCloud"
        }
      }
    },
    "meraki": {
      "name": "Meraki",
      "integration_type": "hub",
      "config_flow": false,
      "iot_class": "cloud_polling"
    },
    "message_bird": {
      "name": "MessageBird",
      "integration_type": "hub",
      "config_flow": false,
      "iot_class": "cloud_push"
    },
    "met": {
      "name": "Meteorologisk institutt (Met.no)",
      "integration_type": "hub",
      "config_flow": true,
      "iot_class": "cloud_polling"
    },
    "met_eireann": {
      "name": "Met \u00c9ireann",
      "integration_type": "hub",
      "config_flow": true,
      "iot_class": "cloud_polling"
    },
    "meteo_france": {
      "name": "M\u00e9t\u00e9o-France",
      "integration_type": "hub",
      "config_flow": true,
      "iot_class": "cloud_polling"
    },
    "meteoalarm": {
      "name": "MeteoAlarm",
      "integration_type": "hub",
      "config_flow": false,
      "iot_class": "cloud_polling"
    },
    "meteoclimatic": {
      "name": "Meteoclimatic",
      "integration_type": "hub",
      "config_flow": true,
      "iot_class": "cloud_polling"
    },
    "metoffice": {
      "name": "Met Office",
      "integration_type": "hub",
      "config_flow": true,
      "iot_class": "cloud_polling"
    },
    "mfi": {
      "name": "Ubiquiti mFi mPort",
      "integration_type": "hub",
      "config_flow": false,
      "iot_class": "local_polling"
    },
    "microsoft": {
      "name": "Microsoft",
      "integrations": {
        "azure_devops": {
          "integration_type": "hub",
          "config_flow": true,
          "iot_class": "cloud_polling",
          "name": "Azure DevOps"
        },
        "azure_event_hub": {
          "integration_type": "hub",
          "config_flow": true,
          "iot_class": "cloud_push",
          "name": "Azure Event Hub"
        },
        "azure_service_bus": {
          "integration_type": "hub",
          "config_flow": false,
          "iot_class": "cloud_push",
          "name": "Azure Service Bus"
        },
        "microsoft_face_detect": {
          "integration_type": "hub",
          "config_flow": false,
          "iot_class": "cloud_push",
          "name": "Microsoft Face Detect"
        },
        "microsoft_face_identify": {
          "integration_type": "hub",
          "config_flow": false,
          "iot_class": "cloud_push",
          "name": "Microsoft Face Identify"
        },
        "microsoft_face": {
          "integration_type": "hub",
          "config_flow": false,
          "iot_class": "cloud_push",
          "name": "Microsoft Face"
        },
        "microsoft": {
          "integration_type": "hub",
          "config_flow": false,
          "iot_class": "cloud_push",
          "name": "Microsoft Text-to-Speech (TTS)"
        },
        "msteams": {
          "integration_type": "hub",
          "config_flow": false,
          "iot_class": "cloud_push",
          "name": "Microsoft Teams"
        },
        "xbox": {
          "integration_type": "hub",
          "config_flow": true,
          "iot_class": "cloud_polling",
          "name": "Xbox"
        }
      }
    },
    "mijndomein_energie": {
      "name": "Mijndomein Energie",
      "integration_type": "virtual",
      "supported_by": "energyzero"
    },
    "mikrotik": {
      "name": "Mikrotik",
      "integration_type": "hub",
      "config_flow": true,
      "iot_class": "local_polling"
    },
    "mill": {
      "name": "Mill",
      "integration_type": "hub",
      "config_flow": true,
      "iot_class": "local_polling"
    },
    "minecraft_server": {
      "name": "Minecraft Server",
      "integration_type": "hub",
      "config_flow": true,
      "iot_class": "local_polling"
    },
    "minio": {
      "name": "Minio",
      "integration_type": "hub",
      "config_flow": false,
      "iot_class": "cloud_push"
    },
    "mjpeg": {
      "name": "MJPEG IP Camera",
      "integration_type": "hub",
      "config_flow": true,
      "iot_class": "local_push"
    },
    "moat": {
      "name": "Moat",
      "integration_type": "hub",
      "config_flow": true,
      "iot_class": "local_push"
    },
    "mobile_app": {
      "integration_type": "hub",
      "config_flow": true,
      "iot_class": "local_push"
    },
    "mochad": {
      "name": "Mochad",
      "integration_type": "hub",
      "config_flow": false,
      "iot_class": "local_polling"
    },
    "modbus": {
      "name": "Modbus",
      "integration_type": "hub",
      "config_flow": false,
      "iot_class": "local_polling"
    },
    "modem_callerid": {
      "name": "Phone Modem",
      "integration_type": "device",
      "config_flow": true,
      "iot_class": "local_polling"
    },
    "modern_forms": {
      "name": "Modern Forms",
      "integration_type": "hub",
      "config_flow": true,
      "iot_class": "local_polling"
    },
    "moehlenhoff_alpha2": {
      "integration_type": "hub",
      "config_flow": true,
      "iot_class": "local_push"
    },
    "mold_indicator": {
      "name": "Mold Indicator",
      "integration_type": "hub",
      "config_flow": false,
      "iot_class": "local_polling"
    },
    "monessen": {
      "name": "Monessen",
      "integration_type": "virtual",
      "supported_by": "intellifire"
    },
    "monoprice": {
      "name": "Monoprice 6-Zone Amplifier",
      "integration_type": "hub",
      "config_flow": true,
      "iot_class": "local_polling"
    },
    "moon": {
      "integration_type": "service",
      "config_flow": true,
      "iot_class": "calculated"
    },
    "mopeka": {
      "name": "Mopeka",
      "integration_type": "device",
      "config_flow": true,
      "iot_class": "local_push"
    },
    "motion_blinds": {
      "name": "Motion Blinds",
      "integration_type": "hub",
      "config_flow": true,
      "iot_class": "local_push"
    },
    "motioneye": {
      "name": "motionEye",
      "integration_type": "hub",
      "config_flow": true,
      "iot_class": "local_polling"
    },
    "mpd": {
      "name": "Music Player Daemon (MPD)",
      "integration_type": "hub",
      "config_flow": false,
      "iot_class": "local_polling"
    },
    "mqtt": {
      "name": "MQTT",
      "integrations": {
        "manual_mqtt": {
          "integration_type": "hub",
          "config_flow": false,
          "iot_class": "local_push",
          "name": "Manual MQTT Alarm Control Panel"
        },
        "mqtt": {
          "integration_type": "hub",
          "config_flow": true,
          "iot_class": "local_push",
          "name": "MQTT"
        },
        "mqtt_eventstream": {
          "integration_type": "hub",
          "config_flow": false,
          "iot_class": "local_polling",
          "name": "MQTT Eventstream"
        },
        "mqtt_json": {
          "integration_type": "hub",
          "config_flow": false,
          "iot_class": "local_push",
          "name": "MQTT JSON"
        },
        "mqtt_room": {
          "integration_type": "hub",
          "config_flow": false,
          "iot_class": "local_push",
          "name": "MQTT Room Presence"
        },
        "mqtt_statestream": {
          "integration_type": "hub",
          "config_flow": false,
          "iot_class": "local_push",
          "name": "MQTT Statestream"
        }
      }
    },
    "mullvad": {
      "name": "Mullvad VPN",
      "integration_type": "hub",
      "config_flow": true,
      "iot_class": "cloud_polling"
    },
    "mutesync": {
      "name": "mutesync",
      "integration_type": "hub",
      "config_flow": true,
      "iot_class": "local_polling"
    },
    "mvglive": {
      "name": "MVG",
      "integration_type": "hub",
      "config_flow": false,
      "iot_class": "cloud_polling"
    },
    "mycroft": {
      "name": "Mycroft",
      "integration_type": "hub",
      "config_flow": false,
      "iot_class": "local_push"
    },
    "myq": {
      "name": "MyQ",
      "integration_type": "hub",
      "config_flow": true,
      "iot_class": "cloud_polling"
    },
    "mysensors": {
      "name": "MySensors",
      "integration_type": "hub",
      "config_flow": true,
      "iot_class": "local_push"
    },
    "mystrom": {
      "name": "myStrom",
      "integration_type": "hub",
      "config_flow": true,
      "iot_class": "local_polling"
    },
    "mythicbeastsdns": {
      "name": "Mythic Beasts DNS",
      "integration_type": "hub",
      "config_flow": false,
      "iot_class": "cloud_push"
    },
    "nad": {
      "name": "NAD",
      "integration_type": "hub",
      "config_flow": false,
      "iot_class": "local_polling"
    },
    "nam": {
      "name": "Nettigo Air Monitor",
      "integration_type": "device",
      "config_flow": true,
      "iot_class": "local_polling"
    },
    "namecheapdns": {
      "name": "Namecheap FreeDNS",
      "integration_type": "hub",
      "config_flow": false,
      "iot_class": "cloud_push"
    },
    "nanoleaf": {
      "name": "Nanoleaf",
      "integration_type": "hub",
      "config_flow": true,
      "iot_class": "local_push"
    },
    "neato": {
      "name": "Neato Botvac",
      "integration_type": "hub",
      "config_flow": true,
      "iot_class": "cloud_polling"
    },
    "nederlandse_spoorwegen": {
      "name": "Nederlandse Spoorwegen (NS)",
      "integration_type": "hub",
      "config_flow": false,
      "iot_class": "cloud_polling"
    },
    "ness_alarm": {
      "name": "Ness Alarm",
      "integration_type": "hub",
      "config_flow": false,
      "iot_class": "local_push"
    },
    "netatmo": {
      "name": "Netatmo",
      "integration_type": "hub",
      "config_flow": true,
      "iot_class": "cloud_polling"
    },
    "netdata": {
      "name": "Netdata",
      "integration_type": "hub",
      "config_flow": false,
      "iot_class": "local_polling"
    },
    "netgear": {
      "name": "NETGEAR",
      "integrations": {
        "netgear": {
          "integration_type": "hub",
          "config_flow": true,
          "iot_class": "local_polling",
          "name": "NETGEAR"
        },
        "netgear_lte": {
          "integration_type": "hub",
          "config_flow": false,
          "iot_class": "local_polling",
          "name": "NETGEAR LTE"
        }
      }
    },
    "netio": {
      "name": "Netio",
      "integration_type": "hub",
      "config_flow": false,
      "iot_class": "local_polling"
    },
    "neurio_energy": {
      "name": "Neurio energy",
      "integration_type": "hub",
      "config_flow": false,
      "iot_class": "cloud_polling"
    },
    "nexia": {
      "name": "Nexia/American Standard/Trane",
      "integration_type": "hub",
      "config_flow": true,
      "iot_class": "cloud_polling"
    },
    "nexity": {
      "name": "Nexity Eug\u00e9nie",
      "integration_type": "virtual",
      "supported_by": "overkiz"
    },
    "nextbus": {
      "name": "NextBus",
      "integration_type": "hub",
      "config_flow": false,
      "iot_class": "cloud_polling"
    },
    "nextcloud": {
      "name": "Nextcloud",
      "integration_type": "hub",
      "config_flow": true,
      "iot_class": "cloud_polling"
    },
    "nextdns": {
      "name": "NextDNS",
      "integration_type": "service",
      "config_flow": true,
      "iot_class": "cloud_polling"
    },
    "nfandroidtv": {
      "name": "Notifications for Android TV / Fire TV",
      "integration_type": "service",
      "config_flow": true,
      "iot_class": "local_push"
    },
    "nibe_heatpump": {
      "name": "Nibe Heat Pump",
      "integration_type": "hub",
      "config_flow": true,
      "iot_class": "local_polling"
    },
    "nightscout": {
      "name": "Nightscout",
      "integration_type": "hub",
      "config_flow": true,
      "iot_class": "cloud_polling"
    },
    "niko_home_control": {
      "name": "Niko Home Control",
      "integration_type": "hub",
      "config_flow": false,
      "iot_class": "local_polling"
    },
    "nilu": {
      "name": "Norwegian Institute for Air Research (NILU)",
      "integration_type": "hub",
      "config_flow": false,
      "iot_class": "cloud_polling"
    },
    "nina": {
      "name": "NINA",
      "integration_type": "hub",
      "config_flow": true,
      "iot_class": "cloud_polling"
    },
    "nissan_leaf": {
      "name": "Nissan Leaf",
      "integration_type": "hub",
      "config_flow": false,
      "iot_class": "cloud_polling"
    },
    "nmap_tracker": {
      "integration_type": "hub",
      "config_flow": true,
      "iot_class": "local_polling"
    },
    "nmbs": {
      "name": "NMBS",
      "integration_type": "hub",
      "config_flow": false,
      "iot_class": "cloud_polling"
    },
    "no_ip": {
      "name": "No-IP.com",
      "integration_type": "hub",
      "config_flow": false,
      "iot_class": "cloud_polling"
    },
    "noaa_tides": {
      "name": "NOAA Tides",
      "integration_type": "hub",
      "config_flow": false,
      "iot_class": "cloud_polling"
    },
    "nobo_hub": {
      "name": "Nob\u00f8 Ecohub",
      "integration_type": "hub",
      "config_flow": true,
      "iot_class": "local_push"
    },
    "norway_air": {
      "name": "Om Luftkvalitet i Norge (Norway Air)",
      "integration_type": "hub",
      "config_flow": false,
      "iot_class": "cloud_polling"
    },
    "notify_events": {
      "name": "Notify.Events",
      "integration_type": "hub",
      "config_flow": false,
      "iot_class": "cloud_push"
    },
    "notion": {
      "name": "Notion",
      "integration_type": "hub",
      "config_flow": true,
      "iot_class": "cloud_polling"
    },
    "nsw_fuel_station": {
      "name": "NSW Fuel Station Price",
      "integration_type": "hub",
      "config_flow": false,
      "iot_class": "cloud_polling"
    },
    "nsw_rural_fire_service_feed": {
      "name": "NSW Rural Fire Service Incidents",
      "integration_type": "service",
      "config_flow": false,
      "iot_class": "cloud_polling"
    },
    "nuheat": {
      "name": "NuHeat",
      "integration_type": "hub",
      "config_flow": true,
      "iot_class": "cloud_polling"
    },
    "nuki": {
      "name": "Nuki",
      "integration_type": "hub",
      "config_flow": true,
      "iot_class": "local_polling"
    },
    "numato": {
      "name": "Numato USB GPIO Expander",
      "integration_type": "hub",
      "config_flow": false,
      "iot_class": "local_push"
    },
    "nut": {
      "name": "Network UPS Tools (NUT)",
      "integration_type": "device",
      "config_flow": true,
      "iot_class": "local_polling"
    },
    "nutrichef": {
      "name": "Nutrichef",
      "integration_type": "virtual",
      "supported_by": "inkbird"
    },
    "nws": {
      "name": "National Weather Service (NWS)",
      "integration_type": "hub",
      "config_flow": true,
      "iot_class": "cloud_polling"
    },
    "nx584": {
      "name": "NX584",
      "integration_type": "hub",
      "config_flow": false,
      "iot_class": "local_push"
    },
    "nzbget": {
      "name": "NZBGet",
      "integration_type": "hub",
      "config_flow": true,
      "iot_class": "local_polling"
    },
    "oasa_telematics": {
      "name": "OASA Telematics",
      "integration_type": "hub",
      "config_flow": false,
      "iot_class": "cloud_polling"
    },
    "obihai": {
      "name": "Obihai",
      "integration_type": "hub",
      "config_flow": true,
      "iot_class": "local_polling"
    },
    "octoprint": {
      "name": "OctoPrint",
      "integration_type": "hub",
      "config_flow": true,
      "iot_class": "local_polling"
    },
    "oem": {
      "name": "OpenEnergyMonitor WiFi Thermostat",
      "integration_type": "hub",
      "config_flow": false,
      "iot_class": "local_polling"
    },
    "ohmconnect": {
      "name": "OhmConnect",
      "integration_type": "hub",
      "config_flow": false,
      "iot_class": "cloud_polling"
    },
    "ombi": {
      "name": "Ombi",
      "integration_type": "hub",
      "config_flow": false,
      "iot_class": "local_polling"
    },
    "omnilogic": {
      "name": "Hayward Omnilogic",
      "integration_type": "hub",
      "config_flow": true,
      "iot_class": "cloud_polling"
    },
    "oncue": {
      "name": "Oncue by Kohler",
      "integration_type": "hub",
      "config_flow": true,
      "iot_class": "cloud_polling"
    },
    "ondilo_ico": {
      "name": "Ondilo ICO",
      "integration_type": "hub",
      "config_flow": true,
      "iot_class": "cloud_polling"
    },
    "onewire": {
      "name": "1-Wire",
      "integration_type": "hub",
      "config_flow": true,
      "iot_class": "local_polling"
    },
    "onkyo": {
      "name": "Onkyo",
      "integration_type": "hub",
      "config_flow": false,
      "iot_class": "local_polling"
    },
    "onvif": {
      "name": "ONVIF",
      "integration_type": "hub",
      "config_flow": true,
      "iot_class": "local_push"
    },
    "open_meteo": {
      "name": "Open-Meteo",
      "integration_type": "service",
      "config_flow": true,
      "iot_class": "cloud_polling"
    },
    "openai_conversation": {
      "name": "OpenAI Conversation",
      "integration_type": "service",
      "config_flow": true,
      "iot_class": "cloud_polling"
    },
    "openalpr_cloud": {
      "name": "OpenALPR Cloud",
      "integration_type": "hub",
      "config_flow": false,
      "iot_class": "cloud_push"
    },
    "opencv": {
      "name": "OpenCV",
      "integration_type": "hub",
      "config_flow": false,
      "iot_class": "local_push"
    },
    "openerz": {
      "name": "Open ERZ",
      "integration_type": "hub",
      "config_flow": false,
      "iot_class": "cloud_polling"
    },
    "openevse": {
      "name": "OpenEVSE",
      "integration_type": "hub",
      "config_flow": false,
      "iot_class": "local_polling"
    },
    "openexchangerates": {
      "name": "Open Exchange Rates",
      "integration_type": "hub",
      "config_flow": true,
      "iot_class": "cloud_polling"
    },
    "opengarage": {
      "name": "OpenGarage",
      "integration_type": "hub",
      "config_flow": true,
      "iot_class": "local_polling"
    },
    "openhardwaremonitor": {
      "name": "Open Hardware Monitor",
      "integration_type": "hub",
      "config_flow": false,
      "iot_class": "local_polling"
    },
    "openhome": {
      "name": "Linn / OpenHome",
      "integration_type": "hub",
      "config_flow": true,
      "iot_class": "local_polling"
    },
    "opensensemap": {
      "name": "openSenseMap",
      "integration_type": "hub",
      "config_flow": false,
      "iot_class": "cloud_polling"
    },
    "opensky": {
      "name": "OpenSky Network",
      "integration_type": "hub",
      "config_flow": true,
      "iot_class": "cloud_polling"
    },
    "opentherm_gw": {
      "name": "OpenTherm Gateway",
      "integration_type": "hub",
      "config_flow": true,
      "iot_class": "local_push"
    },
    "openuv": {
      "name": "OpenUV",
      "integration_type": "service",
      "config_flow": true,
      "iot_class": "cloud_polling"
    },
    "openweathermap": {
      "name": "OpenWeatherMap",
      "integration_type": "hub",
      "config_flow": true,
      "iot_class": "cloud_polling"
    },
    "openwrt": {
      "name": "OpenWrt",
      "integrations": {
        "luci": {
          "integration_type": "hub",
          "config_flow": false,
          "iot_class": "local_polling",
          "name": "OpenWrt (luci)"
        },
        "ubus": {
          "integration_type": "hub",
          "config_flow": false,
          "iot_class": "local_polling",
          "name": "OpenWrt (ubus)"
        }
      }
    },
    "opnsense": {
      "name": "OPNSense",
      "integration_type": "hub",
      "config_flow": false,
      "iot_class": "local_polling"
    },
    "opower": {
      "name": "Opower",
      "integration_type": "hub",
      "config_flow": true,
      "iot_class": "cloud_polling"
    },
    "opple": {
      "name": "Opple",
      "integration_type": "hub",
      "config_flow": false,
      "iot_class": "local_polling"
    },
    "oralb": {
      "name": "Oral-B",
      "integration_type": "hub",
      "config_flow": true,
      "iot_class": "local_push"
    },
    "oru": {
      "name": "Orange and Rockland Utility (ORU)",
      "integration_type": "hub",
      "config_flow": false,
      "iot_class": "cloud_polling"
    },
    "orvibo": {
      "name": "Orvibo",
      "integration_type": "hub",
      "config_flow": false,
      "iot_class": "local_push"
    },
    "osramlightify": {
      "name": "Osramlightify",
      "integration_type": "hub",
      "config_flow": false,
      "iot_class": "local_polling"
    },
    "otbr": {
      "name": "Open Thread Border Router",
      "integration_type": "service",
      "config_flow": true,
      "iot_class": "local_polling"
    },
    "otp": {
      "name": "One-Time Password (OTP)",
      "integration_type": "hub",
      "config_flow": false,
      "iot_class": "local_polling"
    },
    "overkiz": {
      "name": "Overkiz",
      "integration_type": "hub",
      "config_flow": true,
      "iot_class": "cloud_polling"
    },
    "ovo_energy": {
      "name": "OVO Energy",
      "integration_type": "service",
      "config_flow": true,
      "iot_class": "cloud_polling"
    },
    "owntracks": {
      "name": "OwnTracks",
      "integration_type": "hub",
      "config_flow": true,
      "iot_class": "local_push"
    },
    "p1_monitor": {
      "name": "P1 Monitor",
      "integration_type": "hub",
      "config_flow": true,
      "iot_class": "local_polling"
    },
    "panasonic": {
      "name": "Panasonic",
      "integrations": {
        "panasonic_bluray": {
          "integration_type": "hub",
          "config_flow": false,
          "iot_class": "local_polling",
          "name": "Panasonic Blu-Ray Player"
        },
        "panasonic_viera": {
          "integration_type": "hub",
          "config_flow": true,
          "iot_class": "local_polling",
          "name": "Panasonic Viera"
        }
      }
    },
    "pandora": {
      "name": "Pandora",
      "integration_type": "hub",
      "config_flow": false,
      "iot_class": "local_polling"
    },
    "panel_custom": {
      "name": "Custom Panel",
      "integration_type": "hub",
      "config_flow": false
    },
    "panel_iframe": {
      "name": "iframe Panel",
      "integration_type": "hub",
      "config_flow": false
    },
    "pcs_lighting": {
      "name": "PCS Lighting",
      "integration_type": "virtual",
      "supported_by": "upb"
    },
    "peco": {
      "name": "PECO Outage Counter",
      "integration_type": "hub",
      "config_flow": true,
      "iot_class": "cloud_polling"
    },
    "peco_opower": {
      "name": "PECO Energy Company (PECO)",
      "integration_type": "virtual",
      "supported_by": "opower"
    },
    "pegel_online": {
      "name": "PEGELONLINE",
      "integration_type": "service",
      "config_flow": true,
      "iot_class": "cloud_polling"
    },
    "pencom": {
      "name": "Pencom",
      "integration_type": "hub",
      "config_flow": false,
      "iot_class": "local_polling"
    },
    "pepco": {
      "name": "Potomac Electric Power Company (Pepco)",
      "integration_type": "virtual",
      "supported_by": "opower"
    },
    "pge": {
      "name": "Pacific Gas & Electric (PG&E)",
      "integration_type": "virtual",
      "supported_by": "opower"
    },
    "philips": {
      "name": "Philips",
      "integrations": {
        "dynalite": {
          "integration_type": "hub",
          "config_flow": true,
          "iot_class": "local_push",
          "name": "Philips Dynalite"
        },
        "hue": {
          "integration_type": "hub",
          "config_flow": true,
          "iot_class": "local_push",
          "name": "Philips Hue"
        },
        "philips_js": {
          "integration_type": "hub",
          "config_flow": true,
          "iot_class": "local_polling",
          "name": "Philips TV"
        }
      }
    },
    "pi_hole": {
      "name": "Pi-hole",
      "integration_type": "hub",
      "config_flow": true,
      "iot_class": "local_polling"
    },
    "picnic": {
      "name": "Picnic",
      "integration_type": "hub",
      "config_flow": true,
      "iot_class": "cloud_polling"
    },
    "picotts": {
      "name": "Pico TTS",
      "integration_type": "hub",
      "config_flow": false,
      "iot_class": "local_push"
    },
    "pilight": {
      "name": "Pilight",
      "integration_type": "hub",
      "config_flow": false,
      "iot_class": "local_push"
    },
    "ping": {
      "name": "Ping (ICMP)",
      "integration_type": "hub",
      "config_flow": false,
      "iot_class": "local_polling"
    },
    "pioneer": {
      "name": "Pioneer",
      "integration_type": "hub",
      "config_flow": false,
      "iot_class": "local_polling"
    },
    "piper": {
      "name": "Piper",
      "integration_type": "virtual",
      "supported_by": "wyoming"
    },
    "pjlink": {
      "name": "PJLink",
      "integration_type": "hub",
      "config_flow": false,
      "iot_class": "local_polling"
    },
    "plaato": {
      "name": "Plaato",
      "integration_type": "hub",
      "config_flow": true,
      "iot_class": "cloud_push"
    },
    "plant": {
      "integration_type": "hub",
      "config_flow": false
    },
    "plex": {
      "name": "Plex Media Server",
      "integration_type": "hub",
      "config_flow": true,
      "iot_class": "local_push"
    },
    "plugwise": {
      "name": "Plugwise",
      "integration_type": "hub",
      "config_flow": true,
      "iot_class": "local_polling"
    },
    "plum_lightpad": {
      "name": "Plum Lightpad",
      "integration_type": "hub",
      "config_flow": true,
      "iot_class": "local_push"
    },
    "pocketcasts": {
      "name": "Pocket Casts",
      "integration_type": "hub",
      "config_flow": false,
      "iot_class": "cloud_polling"
    },
    "point": {
      "name": "Minut Point",
      "integration_type": "hub",
      "config_flow": true,
      "iot_class": "cloud_polling"
    },
    "poolsense": {
      "name": "PoolSense",
      "integration_type": "hub",
      "config_flow": true,
      "iot_class": "cloud_polling"
    },
    "profiler": {
      "name": "Profiler",
      "integration_type": "hub",
      "config_flow": true
    },
    "progettihwsw": {
      "name": "ProgettiHWSW Automation",
      "integration_type": "hub",
      "config_flow": true,
      "iot_class": "local_polling"
    },
    "proliphix": {
      "name": "Proliphix",
      "integration_type": "hub",
      "config_flow": false,
      "iot_class": "local_polling"
    },
    "prometheus": {
      "name": "Prometheus",
      "integration_type": "hub",
      "config_flow": false,
      "iot_class": "assumed_state"
    },
    "prosegur": {
      "name": "Prosegur Alarm",
      "integration_type": "hub",
      "config_flow": true,
      "iot_class": "cloud_polling"
    },
    "prowl": {
      "name": "Prowl",
      "integration_type": "hub",
      "config_flow": false,
      "iot_class": "cloud_push"
    },
    "proximity": {
      "integration_type": "hub",
      "config_flow": false,
      "iot_class": "calculated"
    },
    "proxmoxve": {
      "name": "Proxmox VE",
      "integration_type": "hub",
      "config_flow": false,
      "iot_class": "local_polling"
    },
    "proxy": {
      "name": "Camera Proxy",
      "integration_type": "hub",
      "config_flow": false
    },
    "prusalink": {
      "name": "PrusaLink",
      "integration_type": "hub",
      "config_flow": true,
      "iot_class": "local_polling"
    },
    "pse": {
      "name": "Puget Sound Energy (PSE)",
      "integration_type": "virtual",
      "supported_by": "opower"
    },
    "pulseaudio_loopback": {
      "name": "PulseAudio Loopback",
      "integration_type": "hub",
      "config_flow": false,
      "iot_class": "local_polling"
    },
    "pure_energie": {
      "name": "Pure Energie",
      "integration_type": "hub",
      "config_flow": true,
      "iot_class": "local_polling"
    },
    "purpleair": {
      "name": "PurpleAir",
      "integration_type": "hub",
      "config_flow": true,
      "iot_class": "cloud_polling"
    },
    "push": {
      "name": "Push",
      "integration_type": "hub",
      "config_flow": false,
      "iot_class": "local_push"
    },
    "pushbullet": {
      "name": "Pushbullet",
      "integration_type": "hub",
      "config_flow": true,
      "iot_class": "cloud_polling"
    },
    "pushover": {
      "name": "Pushover",
      "integration_type": "hub",
      "config_flow": true,
      "iot_class": "cloud_push"
    },
    "pushsafer": {
      "name": "Pushsafer",
      "integration_type": "hub",
      "config_flow": false,
      "iot_class": "cloud_push"
    },
    "pvoutput": {
      "name": "PVOutput",
      "integration_type": "device",
      "config_flow": true,
      "iot_class": "cloud_polling"
    },
    "pvpc_hourly_pricing": {
      "name": "Spain electricity hourly pricing (PVPC)",
      "integration_type": "hub",
      "config_flow": true,
      "iot_class": "cloud_polling"
    },
    "pyload": {
      "name": "pyLoad",
      "integration_type": "hub",
      "config_flow": false,
      "iot_class": "local_polling"
    },
    "python_script": {
      "name": "Python Scripts",
      "integration_type": "hub",
      "config_flow": false
    },
    "qbittorrent": {
      "name": "qBittorrent",
      "integration_type": "service",
      "config_flow": true,
      "iot_class": "local_polling"
    },
    "qingping": {
      "name": "Qingping",
      "integration_type": "hub",
      "config_flow": true,
      "iot_class": "local_push"
    },
    "qld_bushfire": {
      "name": "Queensland Bushfire Alert",
      "integration_type": "service",
      "config_flow": false,
      "iot_class": "cloud_polling"
    },
    "qnap": {
      "name": "QNAP",
      "integrations": {
        "qnap": {
          "integration_type": "device",
          "config_flow": true,
          "iot_class": "local_polling",
          "name": "QNAP"
        },
        "qnap_qsw": {
          "integration_type": "hub",
          "config_flow": true,
          "iot_class": "local_polling",
          "name": "QNAP QSW"
        }
      }
    },
    "qrcode": {
      "name": "QR Code",
      "integration_type": "hub",
      "config_flow": false,
      "iot_class": "calculated"
    },
    "quadrafire": {
      "name": "Quadra-Fire",
      "integration_type": "virtual",
      "supported_by": "intellifire"
    },
    "quantum_gateway": {
      "name": "Quantum Gateway",
      "integration_type": "hub",
      "config_flow": false,
      "iot_class": "local_polling"
    },
    "qvr_pro": {
      "name": "QVR Pro",
      "integration_type": "hub",
      "config_flow": false,
      "iot_class": "local_polling"
    },
    "qwikswitch": {
      "name": "QwikSwitch QSUSB",
      "integration_type": "hub",
      "config_flow": false,
      "iot_class": "local_push"
    },
    "rachio": {
      "name": "Rachio",
      "integration_type": "hub",
      "config_flow": true,
      "iot_class": "cloud_push"
    },
    "radarr": {
      "name": "Radarr",
      "integration_type": "service",
      "config_flow": true,
      "iot_class": "local_polling"
    },
    "radio_browser": {
      "name": "Radio Browser",
      "integration_type": "service",
      "config_flow": true,
      "iot_class": "cloud_polling"
    },
    "radiotherm": {
      "name": "Radio Thermostat",
      "integration_type": "hub",
      "config_flow": true,
      "iot_class": "local_polling"
    },
    "rainbird": {
      "name": "Rain Bird",
      "integration_type": "hub",
      "config_flow": true,
      "iot_class": "local_polling"
    },
    "rainforest_eagle": {
      "name": "Rainforest Eagle",
      "integration_type": "hub",
      "config_flow": true,
      "iot_class": "local_polling"
    },
    "rainmachine": {
      "name": "RainMachine",
      "integration_type": "device",
      "config_flow": true,
      "iot_class": "local_polling"
    },
    "random": {
      "name": "Random",
      "integration_type": "hub",
      "config_flow": false,
      "iot_class": "local_polling"
    },
    "rapt_ble": {
      "name": "RAPT Bluetooth",
      "integration_type": "hub",
      "config_flow": true,
      "iot_class": "local_push"
    },
    "raspberry_pi": {
      "name": "Raspberry Pi",
      "integrations": {
        "rpi_camera": {
          "integration_type": "hub",
          "config_flow": false,
          "iot_class": "local_polling",
          "name": "Raspberry Pi Camera"
        },
        "rpi_power": {
          "integration_type": "hub",
          "config_flow": true,
          "iot_class": "local_polling"
        },
        "remote_rpi_gpio": {
          "integration_type": "hub",
          "config_flow": false,
          "iot_class": "local_push",
          "name": "Raspberry Pi Remote GPIO"
        }
      }
    },
    "raspyrfm": {
      "name": "RaspyRFM",
      "integration_type": "hub",
      "config_flow": false,
      "iot_class": "assumed_state"
    },
    "raven_rock_mfg": {
      "name": "Raven Rock MFG",
      "integration_type": "virtual",
      "supported_by": "motion_blinds"
    },
    "rdw": {
      "name": "RDW",
      "integration_type": "service",
      "config_flow": true,
      "iot_class": "cloud_polling"
    },
    "recollect_waste": {
      "name": "ReCollect Waste",
      "integration_type": "service",
      "config_flow": true,
      "iot_class": "cloud_polling"
    },
    "recswitch": {
      "name": "Ankuoo REC Switch",
      "integration_type": "hub",
      "config_flow": false,
      "iot_class": "local_polling"
    },
    "reddit": {
      "name": "Reddit",
      "integration_type": "hub",
      "config_flow": false,
      "iot_class": "cloud_polling"
    },
    "rejseplanen": {
      "name": "Rejseplanen",
      "integration_type": "hub",
      "config_flow": false,
      "iot_class": "cloud_polling"
    },
    "remember_the_milk": {
      "name": "Remember The Milk",
      "integration_type": "hub",
      "config_flow": false,
      "iot_class": "cloud_push"
    },
    "renault": {
      "name": "Renault",
      "integration_type": "hub",
      "config_flow": true,
      "iot_class": "cloud_polling"
    },
    "renson": {
      "name": "Renson",
      "integration_type": "hub",
      "config_flow": true,
      "iot_class": "local_polling"
    },
    "reolink": {
      "name": "Reolink IP NVR/camera",
      "integration_type": "hub",
      "config_flow": true,
      "iot_class": "local_push"
    },
    "repetier": {
      "name": "Repetier-Server",
      "integration_type": "hub",
      "config_flow": false,
      "iot_class": "local_polling"
    },
    "rest": {
      "name": "RESTful",
      "integration_type": "hub",
      "config_flow": false,
      "iot_class": "local_polling"
    },
    "rest_command": {
      "name": "RESTful Command",
      "integration_type": "hub",
      "config_flow": false,
      "iot_class": "local_push"
    },
    "rexel": {
      "name": "Rexel Energeasy Connect",
      "integration_type": "virtual",
      "supported_by": "overkiz"
    },
    "rflink": {
      "name": "RFLink",
      "integration_type": "hub",
      "config_flow": false,
      "iot_class": "assumed_state"
    },
    "rfxtrx": {
      "name": "RFXCOM RFXtrx",
      "integration_type": "hub",
      "config_flow": true,
      "iot_class": "local_push"
    },
    "rhasspy": {
      "name": "Rhasspy",
      "integration_type": "hub",
      "config_flow": true,
      "iot_class": "local_push"
    },
    "ridwell": {
      "name": "Ridwell",
      "integration_type": "service",
      "config_flow": true,
      "iot_class": "cloud_polling"
    },
    "ring": {
      "name": "Ring",
      "integration_type": "hub",
      "config_flow": true,
      "iot_class": "cloud_polling"
    },
    "ripple": {
      "name": "Ripple",
      "integration_type": "hub",
      "config_flow": false,
      "iot_class": "cloud_polling"
    },
    "risco": {
      "name": "Risco",
      "integration_type": "hub",
      "config_flow": true,
      "iot_class": "local_push"
    },
    "rituals_perfume_genie": {
      "name": "Rituals Perfume Genie",
      "integration_type": "hub",
      "config_flow": true,
      "iot_class": "cloud_polling"
    },
    "rmvtransport": {
      "name": "RMV",
      "integration_type": "hub",
      "config_flow": false,
      "iot_class": "cloud_polling"
    },
    "roborock": {
      "name": "Roborock",
      "integration_type": "hub",
      "config_flow": true,
      "iot_class": "local_polling"
    },
    "rocketchat": {
      "name": "Rocket.Chat",
      "integration_type": "hub",
      "config_flow": false,
      "iot_class": "cloud_push"
    },
    "roku": {
      "name": "Roku",
      "integration_type": "device",
      "config_flow": true,
      "iot_class": "local_polling"
    },
    "roomba": {
      "name": "iRobot Roomba and Braava",
      "integration_type": "hub",
      "config_flow": true,
      "iot_class": "local_push"
    },
    "roon": {
      "name": "RoonLabs music player",
      "integration_type": "hub",
      "config_flow": true,
      "iot_class": "local_push"
    },
    "rova": {
      "name": "ROVA",
      "integration_type": "hub",
      "config_flow": false,
      "iot_class": "cloud_polling"
    },
    "rss_feed_template": {
      "name": "RSS Feed Template",
      "integration_type": "hub",
      "config_flow": false,
      "iot_class": "local_push"
    },
    "rtorrent": {
      "name": "rTorrent",
      "integration_type": "hub",
      "config_flow": false,
      "iot_class": "local_polling"
    },
    "rtsp_to_webrtc": {
      "name": "RTSPtoWebRTC",
      "integration_type": "hub",
      "config_flow": true,
      "iot_class": "local_push"
    },
    "ruckus_unleashed": {
      "name": "Ruckus Unleashed",
      "integration_type": "hub",
      "config_flow": true,
      "iot_class": "local_polling"
    },
    "russound": {
      "name": "Russound",
      "integrations": {
        "russound_rio": {
          "integration_type": "hub",
          "config_flow": false,
          "iot_class": "local_push",
          "name": "Russound RIO"
        },
        "russound_rnet": {
          "integration_type": "hub",
          "config_flow": false,
          "iot_class": "local_polling",
          "name": "Russound RNET"
        }
      }
    },
    "ruuvi_gateway": {
      "name": "Ruuvi Gateway",
      "integration_type": "hub",
      "config_flow": true,
      "iot_class": "local_polling"
    },
    "ruuvitag_ble": {
      "name": "RuuviTag BLE",
      "integration_type": "hub",
      "config_flow": true,
      "iot_class": "local_push"
    },
    "rympro": {
      "name": "Read Your Meter Pro",
      "integration_type": "hub",
      "config_flow": true,
      "iot_class": "cloud_polling"
    },
    "sabnzbd": {
      "name": "SABnzbd",
      "integration_type": "hub",
      "config_flow": true,
      "iot_class": "local_polling"
    },
    "saj": {
      "name": "SAJ Solar Inverter",
      "integration_type": "hub",
      "config_flow": false,
      "iot_class": "local_polling"
    },
    "samsung": {
      "name": "Samsung",
      "integrations": {
        "familyhub": {
          "integration_type": "hub",
          "config_flow": false,
          "iot_class": "local_polling",
          "name": "Samsung Family Hub"
        },
        "samsungtv": {
          "integration_type": "device",
          "config_flow": true,
          "iot_class": "local_push",
          "name": "Samsung Smart TV"
        },
        "syncthru": {
          "integration_type": "hub",
          "config_flow": true,
          "iot_class": "local_polling",
          "name": "Samsung SyncThru Printer"
        }
      }
    },
    "satel_integra": {
      "name": "Satel Integra",
      "integration_type": "hub",
      "config_flow": false,
      "iot_class": "local_push"
    },
    "schlage": {
      "name": "Schlage",
      "integration_type": "hub",
      "config_flow": true,
      "iot_class": "cloud_polling"
    },
    "schluter": {
      "name": "Schluter",
      "integration_type": "hub",
      "config_flow": false,
      "iot_class": "cloud_polling"
    },
    "scrape": {
      "name": "Scrape",
      "integration_type": "hub",
      "config_flow": true,
      "iot_class": "cloud_polling"
    },
    "screenaway": {
      "name": "ScreenAway",
      "integration_type": "virtual",
      "supported_by": "motion_blinds"
    },
    "screenlogic": {
      "name": "Pentair ScreenLogic",
      "integration_type": "hub",
      "config_flow": true,
      "iot_class": "local_push"
    },
    "scsgate": {
      "name": "SCSGate",
      "integration_type": "hub",
      "config_flow": false,
      "iot_class": "local_polling"
    },
    "season": {
      "integration_type": "service",
      "config_flow": true,
      "iot_class": "local_polling"
    },
    "sendgrid": {
      "name": "SendGrid",
      "integration_type": "hub",
      "config_flow": false,
      "iot_class": "cloud_push"
    },
    "sense": {
      "name": "Sense",
      "integration_type": "hub",
      "config_flow": true,
      "iot_class": "cloud_polling"
    },
    "sensibo": {
      "name": "Sensibo",
      "integration_type": "hub",
      "config_flow": true,
      "iot_class": "cloud_polling"
    },
    "sensirion_ble": {
      "name": "Sensirion BLE",
      "integration_type": "hub",
      "config_flow": true,
      "iot_class": "local_push"
    },
    "sensorblue": {
      "name": "SensorBlue",
      "integration_type": "virtual",
      "supported_by": "thermobeacon"
    },
    "sensorpro": {
      "name": "SensorPro",
      "integration_type": "hub",
      "config_flow": true,
      "iot_class": "local_push"
    },
    "sensorpush": {
      "name": "SensorPush",
      "integration_type": "hub",
      "config_flow": true,
      "iot_class": "local_push"
    },
    "sentry": {
      "name": "Sentry",
      "integration_type": "service",
      "config_flow": true,
      "iot_class": "cloud_polling"
    },
    "senz": {
      "name": "nVent RAYCHEM SENZ",
      "integration_type": "hub",
      "config_flow": true,
      "iot_class": "cloud_polling"
    },
    "serial": {
      "name": "Serial",
      "integration_type": "hub",
      "config_flow": false,
      "iot_class": "local_polling"
    },
    "serial_pm": {
      "name": "Serial Particulate Matter",
      "integration_type": "hub",
      "config_flow": false,
      "iot_class": "local_polling"
    },
    "sesame": {
      "name": "Sesame Smart Lock",
      "integration_type": "hub",
      "config_flow": false,
      "iot_class": "cloud_polling"
    },
    "seven_segments": {
      "name": "Seven Segments OCR",
      "integration_type": "hub",
      "config_flow": false,
      "iot_class": "local_polling"
    },
    "seventeentrack": {
      "name": "17TRACK",
      "integration_type": "hub",
      "config_flow": false,
      "iot_class": "cloud_polling"
    },
    "sfr_box": {
      "name": "SFR Box",
      "integration_type": "device",
      "config_flow": true,
      "iot_class": "local_polling"
    },
    "sharkiq": {
      "name": "Shark IQ",
      "integration_type": "hub",
      "config_flow": true,
      "iot_class": "cloud_polling"
    },
    "shell_command": {
      "name": "Shell Command",
      "integration_type": "hub",
      "config_flow": false,
      "iot_class": "local_push"
    },
    "shelly": {
      "name": "Shelly",
      "integration_type": "device",
      "config_flow": true,
      "iot_class": "local_push"
    },
    "shiftr": {
      "name": "shiftr.io",
      "integration_type": "hub",
      "config_flow": false,
      "iot_class": "cloud_push"
    },
    "shodan": {
      "name": "Shodan",
      "integration_type": "hub",
      "config_flow": false,
      "iot_class": "cloud_polling"
    },
    "shopping_list": {
      "integration_type": "hub",
      "config_flow": true,
      "iot_class": "local_push"
    },
    "sia": {
      "name": "SIA Alarm Systems",
      "integration_type": "hub",
      "config_flow": true,
      "iot_class": "local_push"
    },
    "sigfox": {
      "name": "Sigfox",
      "integration_type": "hub",
      "config_flow": false,
      "iot_class": "cloud_polling"
    },
    "sighthound": {
      "name": "Sighthound",
      "integration_type": "hub",
      "config_flow": false,
      "iot_class": "cloud_polling"
    },
    "signal_messenger": {
      "name": "Signal Messenger",
      "integration_type": "hub",
      "config_flow": false,
      "iot_class": "cloud_push"
    },
    "simplepush": {
      "name": "Simplepush",
      "integration_type": "hub",
      "config_flow": true,
      "iot_class": "cloud_polling"
    },
    "simplisafe": {
      "name": "SimpliSafe",
      "integration_type": "hub",
      "config_flow": true,
      "iot_class": "cloud_polling"
    },
    "simply_automated": {
      "name": "Simply Automated",
      "integration_type": "virtual",
      "supported_by": "upb"
    },
    "simu": {
      "name": "SIMU LiveIn2",
      "integration_type": "virtual",
      "supported_by": "overkiz"
    },
    "simulated": {
      "name": "Simulated",
      "integration_type": "hub",
      "config_flow": false,
      "iot_class": "local_polling"
    },
    "sinch": {
      "name": "Sinch SMS",
      "integration_type": "hub",
      "config_flow": false,
      "iot_class": "cloud_push"
    },
    "sisyphus": {
      "name": "Sisyphus",
      "integration_type": "hub",
      "config_flow": false,
      "iot_class": "local_push"
    },
    "sky_hub": {
      "name": "Sky Hub",
      "integration_type": "hub",
      "config_flow": false,
      "iot_class": "local_polling"
    },
    "skybeacon": {
      "name": "Skybeacon",
      "integration_type": "hub",
      "config_flow": false,
      "iot_class": "local_polling"
    },
    "skybell": {
      "name": "SkyBell",
      "integration_type": "hub",
      "config_flow": true,
      "iot_class": "cloud_polling"
    },
    "slack": {
      "name": "Slack",
      "integration_type": "service",
      "config_flow": true,
      "iot_class": "cloud_push"
    },
    "sleepiq": {
      "name": "SleepIQ",
      "integration_type": "hub",
      "config_flow": true,
      "iot_class": "cloud_polling"
    },
    "slide": {
      "name": "Slide",
      "integration_type": "hub",
      "config_flow": false,
      "iot_class": "cloud_polling"
    },
    "slimproto": {
      "name": "SlimProto (Squeezebox players)",
      "integration_type": "hub",
      "config_flow": true,
      "iot_class": "local_push"
    },
    "sma": {
      "name": "SMA Solar",
      "integration_type": "hub",
      "config_flow": true,
      "iot_class": "local_polling"
    },
    "smappee": {
      "name": "Smappee",
      "integration_type": "hub",
      "config_flow": true,
      "iot_class": "cloud_polling"
    },
    "smart_blinds": {
      "name": "Smart Blinds",
      "integration_type": "virtual",
      "supported_by": "motion_blinds"
    },
    "smart_home": {
      "name": "Smart Home",
      "integration_type": "virtual",
      "supported_by": "motion_blinds"
    },
    "smart_meter_texas": {
      "name": "Smart Meter Texas",
      "integration_type": "hub",
      "config_flow": true,
      "iot_class": "cloud_polling"
    },
    "smarther": {
      "name": "Smarther",
      "integration_type": "virtual",
      "supported_by": "netatmo"
    },
    "smartthings": {
      "name": "SmartThings",
      "integration_type": "hub",
      "config_flow": true,
      "iot_class": "cloud_push"
    },
    "smarttub": {
      "name": "SmartTub",
      "integration_type": "hub",
      "config_flow": true,
      "iot_class": "cloud_polling"
    },
    "smarty": {
      "name": "Salda Smarty",
      "integration_type": "hub",
      "config_flow": false,
      "iot_class": "local_polling"
    },
    "smhi": {
      "name": "SMHI",
      "integration_type": "hub",
      "config_flow": true,
      "iot_class": "cloud_polling"
    },
    "sms": {
      "name": "SMS notifications via GSM-modem",
      "integration_type": "hub",
      "config_flow": true,
      "iot_class": "local_polling"
    },
    "smtp": {
      "name": "SMTP",
      "integration_type": "hub",
      "config_flow": false,
      "iot_class": "cloud_push"
    },
    "snapcast": {
      "name": "Snapcast",
      "integration_type": "hub",
      "config_flow": true,
      "iot_class": "local_push"
    },
    "snips": {
      "name": "Snips",
      "integration_type": "hub",
      "config_flow": false,
      "iot_class": "local_push"
    },
    "snmp": {
      "name": "SNMP",
      "integration_type": "hub",
      "config_flow": false,
      "iot_class": "local_polling"
    },
    "snooz": {
      "name": "Snooz",
      "integration_type": "hub",
      "config_flow": true,
      "iot_class": "local_push"
    },
    "solaredge": {
      "name": "SolarEdge",
      "integrations": {
        "solaredge": {
          "integration_type": "device",
          "config_flow": true,
          "iot_class": "cloud_polling",
          "name": "SolarEdge"
        },
        "solaredge_local": {
          "integration_type": "hub",
          "config_flow": false,
          "iot_class": "local_polling",
          "name": "SolarEdge Local"
        }
      }
    },
    "solarlog": {
      "name": "Solar-Log",
      "integration_type": "hub",
      "config_flow": true,
      "iot_class": "local_polling"
    },
    "solax": {
      "name": "SolaX Power",
      "integration_type": "hub",
      "config_flow": true,
      "iot_class": "local_polling"
    },
    "soma": {
      "name": "Soma Connect",
      "integration_type": "hub",
      "config_flow": true,
      "iot_class": "local_polling"
    },
    "somfy": {
      "name": "Somfy",
      "integration_type": "virtual",
      "supported_by": "overkiz"
    },
    "somfy_mylink": {
      "name": "Somfy MyLink",
      "integration_type": "hub",
      "config_flow": true,
      "iot_class": "assumed_state"
    },
    "sonarr": {
      "name": "Sonarr",
      "integration_type": "hub",
      "config_flow": true,
      "iot_class": "local_polling"
    },
    "sonos": {
      "name": "Sonos",
      "integration_type": "hub",
      "config_flow": true,
      "iot_class": "local_push"
    },
    "sony": {
      "name": "Sony",
      "integrations": {
        "braviatv": {
          "integration_type": "device",
          "config_flow": true,
          "iot_class": "local_polling",
          "name": "Sony Bravia TV"
        },
        "ps4": {
          "integration_type": "hub",
          "config_flow": true,
          "iot_class": "local_polling",
          "name": "Sony PlayStation 4"
        },
        "sony_projector": {
          "integration_type": "hub",
          "config_flow": false,
          "iot_class": "local_polling",
          "name": "Sony Projector"
        },
        "songpal": {
          "integration_type": "hub",
          "config_flow": true,
          "iot_class": "local_push",
          "name": "Sony Songpal"
        }
      }
    },
    "soundtouch": {
      "name": "Bose SoundTouch",
      "integration_type": "hub",
      "config_flow": true,
      "iot_class": "local_polling"
    },
    "spaceapi": {
      "name": "Space API",
      "integration_type": "hub",
      "config_flow": false,
      "iot_class": "cloud_polling"
    },
    "spc": {
      "name": "Vanderbilt SPC",
      "integration_type": "hub",
      "config_flow": false,
      "iot_class": "local_push"
    },
    "speedtestdotnet": {
      "name": "Speedtest.net",
      "integration_type": "hub",
      "config_flow": true,
      "iot_class": "cloud_polling"
    },
    "spider": {
      "name": "Itho Daalderop Spider",
      "integration_type": "hub",
      "config_flow": true,
      "iot_class": "cloud_polling"
    },
    "splunk": {
      "name": "Splunk",
      "integration_type": "hub",
      "config_flow": false,
      "iot_class": "local_push"
    },
    "spotify": {
      "name": "Spotify",
      "integration_type": "service",
      "config_flow": true,
      "iot_class": "cloud_polling"
    },
    "sql": {
      "name": "SQL",
      "integration_type": "hub",
      "config_flow": true,
      "iot_class": "local_polling"
    },
    "srp_energy": {
      "name": "SRP Energy",
      "integration_type": "hub",
      "config_flow": true,
      "iot_class": "cloud_polling"
    },
    "starline": {
      "name": "StarLine",
      "integration_type": "hub",
      "config_flow": true,
      "iot_class": "cloud_polling"
    },
    "starlingbank": {
      "name": "Starling Bank",
      "integration_type": "hub",
      "config_flow": false,
      "iot_class": "cloud_polling"
    },
    "starlink": {
      "name": "Starlink",
      "integration_type": "hub",
      "config_flow": true,
      "iot_class": "local_polling"
    },
    "startca": {
      "name": "Start.ca",
      "integration_type": "hub",
      "config_flow": false,
      "iot_class": "cloud_polling"
    },
    "statistics": {
      "name": "Statistics",
      "integration_type": "hub",
      "config_flow": false,
      "iot_class": "local_polling"
    },
    "statsd": {
      "name": "StatsD",
      "integration_type": "hub",
      "config_flow": false,
      "iot_class": "local_push"
    },
    "steam_online": {
      "name": "Steam",
      "integration_type": "service",
      "config_flow": true,
      "iot_class": "cloud_polling"
    },
    "steamist": {
      "name": "Steamist",
      "integration_type": "hub",
      "config_flow": true,
      "iot_class": "local_polling"
    },
    "stiebel_eltron": {
      "name": "STIEBEL ELTRON",
      "integration_type": "hub",
      "config_flow": false,
      "iot_class": "local_polling"
    },
    "stookalert": {
      "name": "RIVM Stookalert",
      "integration_type": "service",
      "config_flow": true,
      "iot_class": "cloud_polling"
    },
    "stookwijzer": {
      "name": "Stookwijzer",
      "integration_type": "service",
      "config_flow": true,
      "iot_class": "cloud_polling"
    },
    "streamlabswater": {
      "name": "StreamLabs",
      "integration_type": "hub",
      "config_flow": false,
      "iot_class": "cloud_polling"
    },
    "subaru": {
      "name": "Subaru",
      "integration_type": "hub",
      "config_flow": true,
      "iot_class": "cloud_polling"
    },
    "suez_water": {
      "name": "Suez Water",
      "integration_type": "hub",
      "config_flow": false,
      "iot_class": "cloud_polling"
    },
    "sun": {
      "integration_type": "hub",
      "config_flow": true,
      "iot_class": "calculated"
    },
    "supervisord": {
      "name": "Supervisord",
      "integration_type": "hub",
      "config_flow": false,
      "iot_class": "local_polling"
    },
    "supla": {
      "name": "Supla",
      "integration_type": "hub",
      "config_flow": false,
      "iot_class": "cloud_polling"
    },
    "surepetcare": {
      "name": "Sure Petcare",
      "integration_type": "hub",
      "config_flow": true,
      "iot_class": "cloud_polling"
    },
    "swiss_hydrological_data": {
      "name": "Swiss Hydrological Data",
      "integration_type": "hub",
      "config_flow": false,
      "iot_class": "cloud_polling"
    },
    "swiss_public_transport": {
      "name": "Swiss public transport",
      "integration_type": "hub",
      "config_flow": false,
      "iot_class": "cloud_polling"
    },
    "swisscom": {
      "name": "Swisscom Internet-Box",
      "integration_type": "hub",
      "config_flow": false,
      "iot_class": "local_polling"
    },
    "switchbee": {
      "name": "SwitchBee",
      "integration_type": "hub",
      "config_flow": true,
      "iot_class": "local_push"
    },
    "switchbot": {
      "name": "SwitchBot",
      "integration_type": "hub",
      "config_flow": true,
      "iot_class": "local_push"
    },
    "switcher_kis": {
      "name": "Switcher",
      "integration_type": "hub",
      "config_flow": true,
      "iot_class": "local_push"
    },
    "switchmate": {
      "name": "Switchmate SimplySmart Home",
      "integration_type": "hub",
      "config_flow": false,
      "iot_class": "local_polling"
    },
    "syncthing": {
      "name": "Syncthing",
      "integration_type": "hub",
      "config_flow": true,
      "iot_class": "local_polling"
    },
    "synology": {
      "name": "Synology",
      "integrations": {
        "synology_chat": {
          "integration_type": "hub",
          "config_flow": false,
          "iot_class": "cloud_push",
          "name": "Synology Chat"
        },
        "synology_dsm": {
          "integration_type": "hub",
          "config_flow": true,
          "iot_class": "local_polling",
          "name": "Synology DSM"
        },
        "synology_srm": {
          "integration_type": "hub",
          "config_flow": false,
          "iot_class": "local_polling",
          "name": "Synology SRM"
        }
      }
    },
    "syslog": {
      "name": "Syslog",
      "integration_type": "hub",
      "config_flow": false,
      "iot_class": "local_push"
    },
    "system_bridge": {
      "name": "System Bridge",
      "integration_type": "device",
      "config_flow": true,
      "iot_class": "local_push"
    },
    "systemmonitor": {
      "name": "System Monitor",
      "integration_type": "hub",
      "config_flow": false,
      "iot_class": "local_push"
    },
    "tado": {
      "name": "Tado",
      "integration_type": "hub",
      "config_flow": true,
      "iot_class": "cloud_polling"
    },
    "tag": {
      "integration_type": "hub",
      "config_flow": false
    },
    "tailscale": {
      "name": "Tailscale",
      "integration_type": "hub",
      "config_flow": true,
      "iot_class": "cloud_polling"
    },
    "tank_utility": {
      "name": "Tank Utility",
      "integration_type": "hub",
      "config_flow": false,
      "iot_class": "cloud_polling"
    },
    "tankerkoenig": {
      "name": "Tankerkoenig",
      "integration_type": "hub",
      "config_flow": true,
      "iot_class": "cloud_polling"
    },
    "tapsaff": {
      "name": "Taps Aff",
      "integration_type": "hub",
      "config_flow": false,
      "iot_class": "local_polling"
    },
    "tasmota": {
      "name": "Tasmota",
      "integration_type": "hub",
      "config_flow": true,
      "iot_class": "local_push"
    },
    "tautulli": {
      "name": "Tautulli",
      "integration_type": "hub",
      "config_flow": true,
      "iot_class": "local_polling"
    },
    "tcp": {
      "name": "TCP",
      "integration_type": "hub",
      "config_flow": false,
      "iot_class": "local_polling"
    },
    "ted5000": {
      "name": "The Energy Detective TED5000",
      "integration_type": "hub",
      "config_flow": false,
      "iot_class": "local_polling"
    },
    "telegram": {
      "name": "Telegram",
      "integrations": {
        "telegram": {
          "integration_type": "hub",
          "config_flow": false,
          "iot_class": "cloud_polling",
          "name": "Telegram"
        },
        "telegram_bot": {
          "integration_type": "hub",
          "config_flow": false,
          "iot_class": "cloud_push",
          "name": "Telegram bot"
        }
      }
    },
    "telldus": {
      "name": "Telldus",
      "integrations": {
        "tellduslive": {
          "integration_type": "hub",
          "config_flow": true,
          "iot_class": "cloud_polling",
          "name": "Telldus Live"
        },
        "tellstick": {
          "integration_type": "hub",
          "config_flow": false,
          "iot_class": "assumed_state",
          "name": "TellStick"
        }
      }
    },
    "telnet": {
      "name": "Telnet",
      "integration_type": "hub",
      "config_flow": false,
      "iot_class": "local_polling"
    },
    "temper": {
      "name": "TEMPer",
      "integration_type": "hub",
      "config_flow": false,
      "iot_class": "local_polling"
    },
    "template": {
      "name": "Template",
      "integration_type": "hub",
      "config_flow": false,
      "iot_class": "local_push"
    },
    "tensorflow": {
      "name": "TensorFlow",
      "integration_type": "hub",
      "config_flow": false,
      "iot_class": "local_polling"
    },
    "tesla": {
      "name": "Tesla",
      "integrations": {
        "powerwall": {
          "integration_type": "hub",
          "config_flow": true,
          "iot_class": "local_polling",
          "name": "Tesla Powerwall"
        },
        "tesla_wall_connector": {
          "integration_type": "hub",
          "config_flow": true,
          "iot_class": "local_polling",
          "name": "Tesla Wall Connector"
        }
      }
    },
    "tfiac": {
      "name": "Tfiac",
      "integration_type": "hub",
      "config_flow": false,
      "iot_class": "local_polling"
    },
    "thermobeacon": {
      "name": "ThermoBeacon",
      "integration_type": "hub",
      "config_flow": true,
      "iot_class": "local_push"
    },
    "thermoplus": {
      "name": "ThermoPlus",
      "integration_type": "virtual",
      "supported_by": "thermobeacon"
    },
    "thermopro": {
      "name": "ThermoPro",
      "integration_type": "hub",
      "config_flow": true,
      "iot_class": "local_push"
    },
    "thermoworks_smoke": {
      "name": "ThermoWorks Smoke",
      "integration_type": "hub",
      "config_flow": false,
      "iot_class": "cloud_polling"
    },
    "thethingsnetwork": {
      "name": "The Things Network",
      "integration_type": "hub",
      "config_flow": false,
      "iot_class": "local_push"
    },
    "thingspeak": {
      "name": "ThingSpeak",
      "integration_type": "hub",
      "config_flow": false,
      "iot_class": "cloud_push"
    },
    "thinkingcleaner": {
      "name": "Thinking Cleaner",
      "integration_type": "hub",
      "config_flow": false,
      "iot_class": "local_polling"
    },
    "third_reality": {
      "name": "Third Reality",
      "iot_standards": [
        "zigbee"
      ]
    },
    "thomson": {
      "name": "Thomson",
      "integration_type": "hub",
      "config_flow": false,
      "iot_class": "local_polling"
    },
    "thread": {
      "name": "Thread",
      "integration_type": "service",
      "config_flow": true,
      "iot_class": "local_polling"
    },
    "tibber": {
      "name": "Tibber",
      "integration_type": "hub",
      "config_flow": true,
      "iot_class": "cloud_polling"
    },
    "tikteck": {
      "name": "Tikteck",
      "integration_type": "hub",
      "config_flow": false,
      "iot_class": "local_polling"
    },
    "tile": {
      "name": "Tile",
      "integration_type": "hub",
      "config_flow": true,
      "iot_class": "cloud_polling"
    },
    "tilt_ble": {
      "name": "Tilt Hydrometer BLE",
      "integration_type": "hub",
      "config_flow": true,
      "iot_class": "local_push"
    },
    "time_date": {
      "name": "Time & Date",
      "integration_type": "hub",
      "config_flow": false,
      "iot_class": "local_push"
    },
    "tmb": {
      "name": "Transports Metropolitans de Barcelona",
      "integration_type": "hub",
      "config_flow": false,
      "iot_class": "local_polling"
    },
    "todoist": {
      "name": "Todoist",
      "integration_type": "hub",
      "config_flow": false,
      "iot_class": "cloud_polling"
    },
    "tolo": {
      "name": "TOLO Sauna",
      "integration_type": "hub",
      "config_flow": true,
      "iot_class": "local_polling"
    },
    "tomato": {
      "name": "Tomato",
      "integration_type": "hub",
      "config_flow": false,
      "iot_class": "local_polling"
    },
    "tomorrowio": {
      "name": "Tomorrow.io",
      "integration_type": "service",
      "config_flow": true,
      "iot_class": "cloud_polling"
    },
    "toon": {
      "name": "Toon",
      "integration_type": "hub",
      "config_flow": true,
      "iot_class": "cloud_push"
    },
    "torque": {
      "name": "Torque",
      "integration_type": "hub",
      "config_flow": false,
      "iot_class": "local_push"
    },
    "totalconnect": {
      "name": "Total Connect",
      "integration_type": "hub",
      "config_flow": true,
      "iot_class": "cloud_polling"
    },
    "touchline": {
      "name": "Roth Touchline",
      "integration_type": "hub",
      "config_flow": false,
      "iot_class": "local_polling"
    },
    "tplink": {
      "name": "TP-Link",
      "integrations": {
        "tplink": {
          "integration_type": "hub",
          "config_flow": true,
          "iot_class": "local_polling",
          "name": "TP-Link Kasa Smart"
        },
        "tplink_omada": {
          "integration_type": "hub",
          "config_flow": true,
          "iot_class": "local_polling",
          "name": "TP-Link Omada"
        },
        "tplink_lte": {
          "integration_type": "hub",
          "config_flow": false,
          "iot_class": "local_polling",
          "name": "TP-Link LTE"
        }
      },
      "iot_standards": [
        "matter"
      ]
    },
    "traccar": {
      "name": "Traccar",
      "integration_type": "hub",
      "config_flow": true,
      "iot_class": "local_polling"
    },
    "tractive": {
      "name": "Tractive",
      "integration_type": "device",
      "config_flow": true,
      "iot_class": "cloud_push"
    },
    "trafikverket": {
      "name": "Trafikverket",
      "integrations": {
        "trafikverket_ferry": {
          "integration_type": "hub",
          "config_flow": true,
          "iot_class": "cloud_polling",
          "name": "Trafikverket Ferry"
        },
        "trafikverket_train": {
          "integration_type": "hub",
          "config_flow": true,
          "iot_class": "cloud_polling",
          "name": "Trafikverket Train"
        },
        "trafikverket_weatherstation": {
          "integration_type": "hub",
          "config_flow": true,
          "iot_class": "cloud_polling",
          "name": "Trafikverket Weather Station"
        }
      }
    },
    "transmission": {
      "name": "Transmission",
      "integration_type": "hub",
      "config_flow": true,
      "iot_class": "local_polling"
    },
    "transport_nsw": {
      "name": "Transport NSW",
      "integration_type": "hub",
      "config_flow": false,
      "iot_class": "cloud_polling"
    },
    "travisci": {
      "name": "Travis-CI",
      "integration_type": "hub",
      "config_flow": false,
      "iot_class": "cloud_polling"
    },
    "trend": {
      "name": "Trend",
      "integration_type": "hub",
      "config_flow": false,
      "iot_class": "local_push"
    },
    "tuya": {
      "name": "Tuya",
      "integration_type": "hub",
      "config_flow": true,
      "iot_class": "cloud_push"
    },
    "twentemilieu": {
      "name": "Twente Milieu",
      "integration_type": "service",
      "config_flow": true,
      "iot_class": "cloud_polling"
    },
    "twilio": {
      "name": "Twilio",
      "integrations": {
        "twilio": {
          "integration_type": "hub",
          "config_flow": true,
          "iot_class": "cloud_push",
          "name": "Twilio"
        },
        "twilio_call": {
          "integration_type": "hub",
          "config_flow": false,
          "iot_class": "cloud_push",
          "name": "Twilio Call"
        },
        "twilio_sms": {
          "integration_type": "hub",
          "config_flow": false,
          "iot_class": "cloud_push",
          "name": "Twilio SMS"
        }
      }
    },
    "twinkly": {
      "name": "Twinkly",
      "integration_type": "hub",
      "config_flow": true,
      "iot_class": "local_polling"
    },
    "twitch": {
      "name": "Twitch",
      "integration_type": "hub",
      "config_flow": false,
      "iot_class": "cloud_polling"
    },
    "twitter": {
      "name": "Twitter",
      "integration_type": "hub",
      "config_flow": false,
      "iot_class": "cloud_push"
    },
    "u_tec": {
      "name": "U-tec",
      "iot_standards": [
        "zwave"
      ]
    },
    "ubiquiti": {
      "name": "Ubiquiti",
      "integrations": {
        "unifi": {
          "integration_type": "hub",
          "config_flow": true,
          "iot_class": "local_push",
          "name": "UniFi Network"
        },
        "unifi_direct": {
          "integration_type": "hub",
          "config_flow": false,
          "iot_class": "local_polling",
          "name": "UniFi AP"
        },
        "unifiled": {
          "integration_type": "hub",
          "config_flow": false,
          "iot_class": "local_polling",
          "name": "UniFi LED"
        },
        "unifiprotect": {
          "integration_type": "hub",
          "config_flow": true,
          "iot_class": "local_push",
          "name": "UniFi Protect"
        }
      }
    },
    "ubiwizz": {
      "name": "Ubiwizz",
      "integration_type": "virtual",
      "supported_by": "overkiz"
    },
    "uk_transport": {
      "name": "UK Transport",
      "integration_type": "hub",
      "config_flow": false,
      "iot_class": "cloud_polling"
    },
    "ukraine_alarm": {
      "name": "Ukraine Alarm",
      "integration_type": "hub",
      "config_flow": true,
      "iot_class": "cloud_polling"
    },
    "universal": {
      "name": "Universal Media Player",
      "integration_type": "hub",
      "config_flow": false,
      "iot_class": "calculated"
    },
    "upb": {
      "name": "Universal Powerline Bus (UPB)",
      "integration_type": "hub",
      "config_flow": true,
      "iot_class": "local_push"
    },
    "upc_connect": {
      "name": "UPC Connect Box",
      "integration_type": "hub",
      "config_flow": false,
      "iot_class": "local_polling"
    },
    "upcloud": {
      "name": "UpCloud",
      "integration_type": "hub",
      "config_flow": true,
      "iot_class": "cloud_polling"
    },
    "upnp": {
      "name": "UPnP/IGD",
      "integration_type": "device",
      "config_flow": true,
      "iot_class": "local_polling"
    },
    "uprise_smart_shades": {
      "name": "Uprise Smart Shades",
      "integration_type": "virtual",
      "supported_by": "motion_blinds"
    },
    "uptime": {
      "integration_type": "service",
      "config_flow": true,
      "iot_class": "local_push"
    },
    "uptimerobot": {
      "name": "UptimeRobot",
      "integration_type": "hub",
      "config_flow": true,
      "iot_class": "cloud_polling"
    },
    "usgs_earthquakes_feed": {
      "name": "U.S. Geological Survey Earthquake Hazards (USGS)",
      "integration_type": "service",
      "config_flow": false,
      "iot_class": "cloud_polling"
    },
    "uvc": {
      "name": "Ubiquiti UniFi Video",
      "integration_type": "hub",
      "config_flow": false,
      "iot_class": "local_polling"
    },
    "vallox": {
      "name": "Vallox",
      "integration_type": "hub",
      "config_flow": true,
      "iot_class": "local_polling"
    },
    "vasttrafik": {
      "name": "V\u00e4sttrafik",
      "integration_type": "hub",
      "config_flow": false,
      "iot_class": "cloud_polling"
    },
    "velbus": {
      "name": "Velbus",
      "integration_type": "hub",
      "config_flow": true,
      "iot_class": "local_push"
    },
    "velux": {
      "name": "Velux",
      "integration_type": "hub",
      "config_flow": false,
      "iot_class": "local_polling"
    },
    "venstar": {
      "name": "Venstar",
      "integration_type": "hub",
      "config_flow": true,
      "iot_class": "local_polling"
    },
    "vera": {
      "name": "Vera",
      "integration_type": "hub",
      "config_flow": true,
      "iot_class": "local_polling"
    },
    "verisure": {
      "name": "Verisure",
      "integration_type": "hub",
      "config_flow": true,
      "iot_class": "cloud_polling"
    },
    "vermont_castings": {
      "name": "Vermont Castings",
      "integration_type": "virtual",
      "supported_by": "intellifire"
    },
    "versasense": {
      "name": "VersaSense",
      "integration_type": "hub",
      "config_flow": false,
      "iot_class": "local_polling"
    },
    "version": {
      "integration_type": "hub",
      "config_flow": true,
      "iot_class": "local_push"
    },
    "vesync": {
      "name": "VeSync",
      "integration_type": "hub",
      "config_flow": true,
      "iot_class": "cloud_polling"
    },
    "viaggiatreno": {
      "name": "Trenitalia ViaggiaTreno",
      "integration_type": "hub",
      "config_flow": false,
      "iot_class": "cloud_polling"
    },
    "vicare": {
      "name": "Viessmann ViCare",
      "integration_type": "hub",
      "config_flow": true,
      "iot_class": "cloud_polling"
    },
    "vilfo": {
      "name": "Vilfo Router",
      "integration_type": "hub",
      "config_flow": true,
      "iot_class": "local_polling"
    },
    "vivotek": {
      "name": "VIVOTEK",
      "integration_type": "hub",
      "config_flow": false,
      "iot_class": "local_polling"
    },
    "vizio": {
      "name": "VIZIO SmartCast",
      "integration_type": "device",
      "config_flow": true,
      "iot_class": "local_polling"
    },
    "vlc": {
      "name": "VideoLAN",
      "integrations": {
        "vlc": {
          "integration_type": "hub",
          "config_flow": false,
          "iot_class": "local_polling",
          "name": "VLC media player"
        },
        "vlc_telnet": {
          "integration_type": "hub",
          "config_flow": true,
          "iot_class": "local_polling",
          "name": "VLC media player via Telnet"
        }
      }
    },
    "voicerss": {
      "name": "VoiceRSS",
      "integration_type": "hub",
      "config_flow": false,
      "iot_class": "cloud_push"
    },
    "voip": {
      "name": "Voice over IP",
      "integration_type": "hub",
      "config_flow": true,
      "iot_class": "local_push"
    },
    "volkszaehler": {
      "name": "Volkszaehler",
      "integration_type": "hub",
      "config_flow": false,
      "iot_class": "local_polling"
    },
    "volumio": {
      "name": "Volumio",
      "integration_type": "hub",
      "config_flow": true,
      "iot_class": "local_polling"
    },
    "volvooncall": {
      "name": "Volvo On Call",
      "integration_type": "hub",
      "config_flow": true,
      "iot_class": "cloud_polling"
    },
    "vulcan": {
      "name": "Uonet+ Vulcan",
      "integration_type": "hub",
      "config_flow": true,
      "iot_class": "cloud_polling"
    },
    "vultr": {
      "name": "Vultr",
      "integration_type": "hub",
      "config_flow": false,
      "iot_class": "cloud_polling"
    },
    "w800rf32": {
      "name": "WGL Designs W800RF32",
      "integration_type": "hub",
      "config_flow": false,
      "iot_class": "local_push"
    },
    "wake_on_lan": {
      "name": "Wake on LAN",
      "integration_type": "hub",
      "config_flow": false,
      "iot_class": "local_push"
    },
    "wallbox": {
      "name": "Wallbox",
      "integration_type": "hub",
      "config_flow": true,
      "iot_class": "cloud_polling"
    },
    "waqi": {
      "name": "World Air Quality Index (WAQI)",
      "integration_type": "hub",
      "config_flow": false,
      "iot_class": "cloud_polling"
    },
    "waterfurnace": {
      "name": "WaterFurnace",
      "integration_type": "hub",
      "config_flow": false,
      "iot_class": "cloud_polling"
    },
    "watttime": {
      "name": "WattTime",
      "integration_type": "service",
      "config_flow": true,
      "iot_class": "cloud_polling"
    },
    "waze_travel_time": {
      "integration_type": "hub",
      "config_flow": true,
      "iot_class": "cloud_polling"
    },
    "webhook": {
      "name": "Webhook",
      "integration_type": "hub",
      "config_flow": false
    },
    "wemo": {
      "name": "Belkin WeMo",
      "integration_type": "hub",
      "config_flow": true,
      "iot_class": "local_push"
    },
    "whirlpool": {
      "name": "Whirlpool Appliances",
      "integration_type": "hub",
      "config_flow": true,
      "iot_class": "cloud_push"
    },
    "whisper": {
      "name": "Whisper",
      "integration_type": "virtual",
      "supported_by": "wyoming"
    },
    "whois": {
      "name": "Whois",
      "integration_type": "service",
      "config_flow": true,
      "iot_class": "cloud_polling"
    },
    "wiffi": {
      "name": "Wiffi",
      "integration_type": "hub",
      "config_flow": true,
      "iot_class": "local_push"
    },
    "wilight": {
      "name": "WiLight",
      "integration_type": "hub",
      "config_flow": true,
      "iot_class": "local_polling"
    },
    "wirelesstag": {
      "name": "Wireless Sensor Tags",
      "integration_type": "hub",
      "config_flow": false,
      "iot_class": "cloud_push"
    },
    "withings": {
      "name": "Withings",
      "integration_type": "hub",
      "config_flow": true,
      "iot_class": "cloud_polling"
    },
    "wiz": {
      "name": "WiZ",
      "integration_type": "hub",
      "config_flow": true,
      "iot_class": "local_push"
    },
    "wled": {
      "name": "WLED",
      "integration_type": "device",
      "config_flow": true,
      "iot_class": "local_push"
    },
    "wolflink": {
      "name": "Wolf SmartSet Service",
      "integration_type": "hub",
      "config_flow": true,
      "iot_class": "cloud_polling"
    },
    "workday": {
      "integration_type": "hub",
      "config_flow": true,
      "iot_class": "local_polling"
    },
    "worldclock": {
      "name": "Worldclock",
      "integration_type": "hub",
      "config_flow": false,
      "iot_class": "local_push"
    },
    "worldtidesinfo": {
      "name": "World Tides",
      "integration_type": "hub",
      "config_flow": false,
      "iot_class": "cloud_polling"
    },
    "worxlandroid": {
      "name": "Worx Landroid",
      "integration_type": "hub",
      "config_flow": false,
      "iot_class": "local_polling"
    },
    "ws66i": {
      "name": "Soundavo WS66i 6-Zone Amplifier",
      "integration_type": "hub",
      "config_flow": true,
      "iot_class": "local_polling"
    },
    "wsdot": {
      "name": "Washington State Department of Transportation (WSDOT)",
      "integration_type": "hub",
      "config_flow": false,
      "iot_class": "cloud_polling"
    },
    "wyoming": {
      "name": "Wyoming Protocol",
      "integration_type": "hub",
      "config_flow": true,
      "iot_class": "local_push"
    },
    "x10": {
      "name": "Heyu X10",
      "integration_type": "hub",
      "config_flow": false,
      "iot_class": "local_polling"
    },
    "xeoma": {
      "name": "Xeoma",
      "integration_type": "hub",
      "config_flow": false,
      "iot_class": "local_polling"
    },
    "xiaomi": {
      "name": "Xiaomi",
      "integrations": {
        "xiaomi_aqara": {
          "integration_type": "hub",
          "config_flow": true,
          "iot_class": "local_push",
          "name": "Xiaomi Gateway (Aqara)"
        },
        "xiaomi_ble": {
          "integration_type": "hub",
          "config_flow": true,
          "iot_class": "local_push",
          "name": "Xiaomi BLE"
        },
        "xiaomi_miio": {
          "integration_type": "hub",
          "config_flow": true,
          "iot_class": "local_polling",
          "name": "Xiaomi Miio"
        },
        "xiaomi_tv": {
          "integration_type": "hub",
          "config_flow": false,
          "iot_class": "assumed_state",
          "name": "Xiaomi TV"
        },
        "xiaomi": {
          "integration_type": "hub",
          "config_flow": false,
          "iot_class": "local_polling",
          "name": "Xiaomi"
        }
      }
    },
    "xmpp": {
      "name": "Jabber (XMPP)",
      "integration_type": "hub",
      "config_flow": false,
      "iot_class": "cloud_push"
    },
    "xs1": {
      "name": "EZcontrol XS1",
      "integration_type": "hub",
      "config_flow": false,
      "iot_class": "local_polling"
    },
    "yale": {
      "name": "Yale",
      "integrations": {
        "august": {
          "integration_type": "hub",
          "config_flow": true,
          "iot_class": "cloud_push",
          "name": "August"
        },
        "yale_smart_alarm": {
          "integration_type": "hub",
          "config_flow": true,
          "iot_class": "cloud_polling",
          "name": "Yale Smart Living"
        },
        "yalexs_ble": {
          "integration_type": "hub",
          "config_flow": true,
          "iot_class": "local_push",
          "name": "Yale Access Bluetooth"
        },
        "yale_home": {
          "integration_type": "virtual",
          "config_flow": false,
          "supported_by": "august",
          "name": "Yale Home"
        }
      }
    },
    "yamaha": {
      "name": "Yamaha",
      "integrations": {
        "yamaha": {
          "integration_type": "hub",
          "config_flow": false,
          "iot_class": "local_polling",
          "name": "Yamaha Network Receivers"
        },
        "yamaha_musiccast": {
          "integration_type": "hub",
          "config_flow": true,
          "iot_class": "local_push",
          "name": "MusicCast"
        }
      }
    },
    "yandex": {
      "name": "Yandex",
      "integrations": {
        "yandex_transport": {
          "integration_type": "hub",
          "config_flow": false,
          "iot_class": "cloud_polling",
          "name": "Yandex Transport"
        },
        "yandextts": {
          "integration_type": "hub",
          "config_flow": false,
          "iot_class": "cloud_push",
          "name": "Yandex TTS"
        }
      }
    },
    "yeelight": {
      "name": "Yeelight",
      "integrations": {
        "yeelight": {
          "integration_type": "hub",
          "config_flow": true,
          "iot_class": "local_push",
          "name": "Yeelight"
        },
        "yeelightsunflower": {
          "integration_type": "hub",
          "config_flow": false,
          "iot_class": "local_polling",
          "name": "Yeelight Sunflower"
        }
      }
    },
    "yi": {
      "name": "Yi Home Cameras",
      "integration_type": "device",
      "config_flow": false,
      "iot_class": "local_polling"
    },
    "yolink": {
      "name": "YoLink",
      "integration_type": "hub",
      "config_flow": true,
      "iot_class": "cloud_push"
    },
    "youless": {
      "name": "YouLess",
      "integration_type": "hub",
      "config_flow": true,
      "iot_class": "local_polling"
    },
    "zabbix": {
      "name": "Zabbix",
      "integration_type": "hub",
      "config_flow": false,
      "iot_class": "local_polling"
    },
    "zamg": {
      "name": "Zentralanstalt f\u00fcr Meteorologie und Geodynamik (ZAMG)",
      "integration_type": "hub",
      "config_flow": true,
      "iot_class": "cloud_polling"
    },
    "zengge": {
      "name": "Zengge",
      "integration_type": "hub",
      "config_flow": false,
      "iot_class": "local_polling"
    },
    "zerproc": {
      "name": "Zerproc",
      "integration_type": "hub",
      "config_flow": true,
      "iot_class": "local_polling"
    },
    "zestimate": {
      "name": "Zestimate",
      "integration_type": "hub",
      "config_flow": false,
      "iot_class": "cloud_polling"
    },
    "zeversolar": {
      "name": "Zeversolar",
      "integration_type": "device",
      "config_flow": true,
      "iot_class": "local_polling"
    },
    "zha": {
      "name": "Zigbee Home Automation",
      "integration_type": "hub",
      "config_flow": true,
      "iot_class": "local_polling"
    },
    "zhong_hong": {
      "name": "ZhongHong",
      "integration_type": "hub",
      "config_flow": false,
      "iot_class": "local_push"
    },
    "ziggo_mediabox_xl": {
      "name": "Ziggo Mediabox XL",
      "integration_type": "hub",
      "config_flow": false,
      "iot_class": "local_polling"
    },
    "zodiac": {
      "integration_type": "hub",
      "config_flow": true,
      "iot_class": "calculated"
    },
    "zoneminder": {
      "name": "ZoneMinder",
      "integration_type": "hub",
      "config_flow": false,
      "iot_class": "local_polling"
    },
    "zooz": {
      "name": "Zooz",
      "iot_standards": [
        "zwave"
      ]
    },
    "zwave_js": {
      "name": "Z-Wave",
      "integration_type": "hub",
      "config_flow": true,
      "iot_class": "local_push"
    },
    "zwave_me": {
      "name": "Z-Wave.Me",
      "integration_type": "hub",
      "config_flow": true,
      "iot_class": "local_push"
    }
  },
  "helper": {
    "counter": {
      "integration_type": "helper",
      "config_flow": false
    },
    "derivative": {
      "integration_type": "helper",
      "config_flow": true,
      "iot_class": "calculated"
    },
    "group": {
      "integration_type": "helper",
      "config_flow": true,
      "iot_class": "calculated"
    },
    "input_boolean": {
      "integration_type": "helper",
      "config_flow": false
    },
    "input_button": {
      "integration_type": "helper",
      "config_flow": false
    },
    "input_datetime": {
      "integration_type": "helper",
      "config_flow": false
    },
    "input_number": {
      "integration_type": "helper",
      "config_flow": false
    },
    "input_select": {
      "integration_type": "helper",
      "config_flow": false
    },
    "input_text": {
      "integration_type": "helper",
      "config_flow": false
    },
    "integration": {
      "integration_type": "helper",
      "config_flow": true,
      "iot_class": "local_push"
    },
    "min_max": {
      "integration_type": "helper",
      "config_flow": true,
      "iot_class": "calculated"
    },
    "schedule": {
      "integration_type": "helper",
      "config_flow": false
    },
    "switch_as_x": {
      "integration_type": "helper",
      "config_flow": true,
      "iot_class": "calculated"
    },
    "threshold": {
      "integration_type": "helper",
      "config_flow": true,
      "iot_class": "local_polling"
    },
    "timer": {
      "name": "Timer",
      "integration_type": "helper",
      "config_flow": false
    },
    "tod": {
      "integration_type": "helper",
      "config_flow": true,
      "iot_class": "calculated"
    },
    "utility_meter": {
      "integration_type": "helper",
      "config_flow": true,
      "iot_class": "local_push"
    }
  },
  "translated_name": [
    "alert",
    "aurora",
    "cert_expiry",
    "counter",
    "cpuspeed",
    "demo",
    "derivative",
    "emulated_roku",
    "filesize",
    "garages_amsterdam",
    "generic",
    "google_travel_time",
    "group",
    "growatt_server",
    "homekit_controller",
    "input_boolean",
    "input_button",
    "input_datetime",
    "input_number",
    "input_select",
    "input_text",
    "integration",
    "islamic_prayer_times",
    "local_calendar",
    "local_ip",
    "min_max",
    "mobile_app",
    "moehlenhoff_alpha2",
    "moon",
    "nmap_tracker",
    "plant",
    "proximity",
    "rpi_power",
    "schedule",
    "season",
    "shopping_list",
    "sun",
    "switch_as_x",
    "tag",
    "threshold",
    "tod",
    "uptime",
    "utility_meter",
    "version",
    "waze_travel_time",
    "workday",
    "zodiac"
  ]
}<|MERGE_RESOLUTION|>--- conflicted
+++ resolved
@@ -872,7 +872,6 @@
       "integration_type": "hub",
       "config_flow": false
     },
-<<<<<<< HEAD
     "combined_energy": {
       "name": "Combined Energy",
       "integrations": {
@@ -883,12 +882,10 @@
           "name": "Combined Energy"
         }
       }
-=======
     "comed": {
       "name": "Commonwealth Edison (ComEd)",
       "integration_type": "virtual",
       "supported_by": "opower"
->>>>>>> 9282cb21
     },
     "comed_hourly_pricing": {
       "name": "ComEd Hourly Pricing",
